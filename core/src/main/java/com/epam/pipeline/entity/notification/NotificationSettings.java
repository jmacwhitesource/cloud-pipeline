/*
 * Copyright 2017-2020 EPAM Systems, Inc. (https://www.epam.com/)
 *
 * Licensed under the Apache License, Version 2.0 (the "License");
 * you may not use this file except in compliance with the License.
 * You may obtain a copy of the License at
 *
 *     http://www.apache.org/licenses/LICENSE-2.0
 *
 * Unless required by applicable law or agreed to in writing, software
 * distributed under the License is distributed on an "AS IS" BASIS,
 * WITHOUT WARRANTIES OR CONDITIONS OF ANY KIND, either express or implied.
 * See the License for the specific language governing permissions and
 * limitations under the License.
 */

package com.epam.pipeline.entity.notification;

import com.epam.pipeline.entity.pipeline.TaskStatus;
import lombok.AllArgsConstructor;
import lombok.Getter;
import lombok.NoArgsConstructor;
import lombok.Setter;

import java.util.Arrays;
import java.util.Collections;
import java.util.List;
import java.util.Map;
import java.util.stream.Collectors;

/**
 * Represents settings for System Notifications. Notifications are submitted from Pipeline API via NotificationManger
 * for various actions: long running pipelines, new issues, etc. They are being stored to the database and later are
 * picked up by NotificationService (see notifier module).
 */
@Getter
@Setter
@AllArgsConstructor
@NoArgsConstructor
public class NotificationSettings {

    private static final long MISSING_TIME_THRESHOLD = -1L;

    private Long id;
    private long templateId;

    /**
     * Relevant only for LONG_RUNNING and LONG_INIT notification type. Represents time delay (in ms), starting from
     * which a PipelineRun is considered "long running" and therefore a notification should be sent.
     * Could have value bigger that 0 or -1 to show that threshold value aren't applied here.
     */
    private Long threshold;
    /**
     * Relevant only for LONG_RUNNING and LONG_INIT notification type. Represents time delay between first notification
     * on a long running or long initializing PipelineRun and additional notifications sent.
     */
    private Long resendDelay;

    /**
     * Contains IDs of pipeline user's, that should be explicitly notified by a notification with this settings
     */
    private List<Long> informedUserIds;

    private List<TaskStatus> statusesToInform;

    private boolean keepInformedAdmins;
    private boolean keepInformedOwner;
    private NotificationType type;
    private boolean enabled;

    public static NotificationSettings getDefault(final NotificationType type) {
        final NotificationSettings settings = new NotificationSettings();
        settings.setId(type.getId());
        settings.setTemplateId(type.getId());
        settings.setType(type);
        settings.setStatusesToInform(type.getDefaultStatusesToInform());
        settings.setEnabled(type.isEnabled());
        settings.setThreshold(type.getDefaultThreshold());
        settings.setResendDelay(type.getDefaultResendDelay());
        return settings;
    }
    /**
     * Represents types of System Notification.
     * NOTE: defaultThreshold field could have value bigger that 0 or -1
     * to show that threshold value aren't applied here.
     * */
    public enum NotificationType {

        LONG_RUNNING(1, 3600L, 600L, Collections.emptyList(), true, NotificationGroup.LONG_RUNNING),
        LONG_INIT(2, 3600L, 600L, Collections.emptyList(), true, NotificationGroup.LONG_RUNNING),
        NEW_ISSUE(3, MISSING_TIME_THRESHOLD, MISSING_TIME_THRESHOLD, Collections.emptyList(), true, NotificationGroup.ISSUE),
        NEW_ISSUE_COMMENT(4, MISSING_TIME_THRESHOLD, MISSING_TIME_THRESHOLD, Collections.emptyList(), true, NotificationGroup.ISSUE),
        PIPELINE_RUN_STATUS(5, MISSING_TIME_THRESHOLD, MISSING_TIME_THRESHOLD,
<<<<<<< HEAD
                true, NotificationGroup.PIPELINE_RUN_STATUS),
        IDLE_RUN(6, MISSING_TIME_THRESHOLD, MISSING_TIME_THRESHOLD, true, NotificationGroup.IDLE_RUN),
        IDLE_RUN_PAUSED(7, MISSING_TIME_THRESHOLD, MISSING_TIME_THRESHOLD, true, NotificationGroup.IDLE_RUN),
        IDLE_RUN_STOPPED(8, MISSING_TIME_THRESHOLD, MISSING_TIME_THRESHOLD, true, NotificationGroup.IDLE_RUN),
        HIGH_CONSUMED_RESOURCES(9, MISSING_TIME_THRESHOLD, 600L, true, NotificationGroup.RESOURCE_CONSUMING),
        LONG_PAUSED_RUN(10, 24 * 3600L, 3600L, true, NotificationGroup.IDLE_RUN);
=======
                Arrays.asList(TaskStatus.SUCCESS, TaskStatus.FAILURE), true, NotificationGroup.PIPELINE_RUN_STATUS),
        IDLE_RUN(6, MISSING_TIME_THRESHOLD, MISSING_TIME_THRESHOLD, Collections.emptyList(), true, NotificationGroup.IDLE_RUN),
        IDLE_RUN_PAUSED(7, MISSING_TIME_THRESHOLD, MISSING_TIME_THRESHOLD, Collections.emptyList(), true, NotificationGroup.IDLE_RUN),
        IDLE_RUN_STOPPED(8, MISSING_TIME_THRESHOLD, MISSING_TIME_THRESHOLD, Collections.emptyList(), true, NotificationGroup.IDLE_RUN),
        HIGH_CONSUMED_RESOURCES(9, MISSING_TIME_THRESHOLD, 600L, Collections.emptyList(), true, NotificationGroup.RESOURCE_CONSUMING);
>>>>>>> 33f32fc6

        private static final Map<Long, NotificationType> BY_ID;

        static {
            BY_ID = Arrays.stream(values()).collect(Collectors.toMap(NotificationType::getId, t -> t));
        }

        private final long id;
        private final Long defaultThreshold;
        private final Long defaultResendDelay;
        private final List<TaskStatus> defaultStatusesToInform;
        private final boolean enabled;
        private final NotificationGroup group;

        NotificationType(final long id, Long defaultThreshold, final Long defaultResendDelay,
                         final List<TaskStatus> defaultStatusesToInform, final boolean enabled,
                         final NotificationGroup group) {
            this.id = id;
            this.defaultThreshold = defaultThreshold;
            this.defaultResendDelay = defaultResendDelay;
            this.defaultStatusesToInform = defaultStatusesToInform;
            this.enabled = enabled;
            this.group = group;
        }

        public Long getDefaultThreshold() {
            return defaultThreshold;
        }

        public Long getDefaultResendDelay() {
            return defaultResendDelay;
        }

        public List<TaskStatus> getDefaultStatusesToInform() {
            return defaultStatusesToInform;
        }

        public boolean isEnabled() {
            return enabled;
        }

        public static NotificationType getById(final long id) {
            return BY_ID.get(id);
        }

        public long getId() {
            return id;
        }

        public NotificationGroup getGroup() {
            return group;
        }
    }

    public enum NotificationGroup {
        LONG_RUNNING,
        ISSUE,
        PIPELINE_RUN_STATUS,
        IDLE_RUN,
        RESOURCE_CONSUMING
    }
}<|MERGE_RESOLUTION|>--- conflicted
+++ resolved
@@ -91,20 +91,12 @@
         NEW_ISSUE(3, MISSING_TIME_THRESHOLD, MISSING_TIME_THRESHOLD, Collections.emptyList(), true, NotificationGroup.ISSUE),
         NEW_ISSUE_COMMENT(4, MISSING_TIME_THRESHOLD, MISSING_TIME_THRESHOLD, Collections.emptyList(), true, NotificationGroup.ISSUE),
         PIPELINE_RUN_STATUS(5, MISSING_TIME_THRESHOLD, MISSING_TIME_THRESHOLD,
-<<<<<<< HEAD
-                true, NotificationGroup.PIPELINE_RUN_STATUS),
-        IDLE_RUN(6, MISSING_TIME_THRESHOLD, MISSING_TIME_THRESHOLD, true, NotificationGroup.IDLE_RUN),
-        IDLE_RUN_PAUSED(7, MISSING_TIME_THRESHOLD, MISSING_TIME_THRESHOLD, true, NotificationGroup.IDLE_RUN),
-        IDLE_RUN_STOPPED(8, MISSING_TIME_THRESHOLD, MISSING_TIME_THRESHOLD, true, NotificationGroup.IDLE_RUN),
-        HIGH_CONSUMED_RESOURCES(9, MISSING_TIME_THRESHOLD, 600L, true, NotificationGroup.RESOURCE_CONSUMING),
-        LONG_PAUSED_RUN(10, 24 * 3600L, 3600L, true, NotificationGroup.IDLE_RUN);
-=======
                 Arrays.asList(TaskStatus.SUCCESS, TaskStatus.FAILURE), true, NotificationGroup.PIPELINE_RUN_STATUS),
         IDLE_RUN(6, MISSING_TIME_THRESHOLD, MISSING_TIME_THRESHOLD, Collections.emptyList(), true, NotificationGroup.IDLE_RUN),
         IDLE_RUN_PAUSED(7, MISSING_TIME_THRESHOLD, MISSING_TIME_THRESHOLD, Collections.emptyList(), true, NotificationGroup.IDLE_RUN),
         IDLE_RUN_STOPPED(8, MISSING_TIME_THRESHOLD, MISSING_TIME_THRESHOLD, Collections.emptyList(), true, NotificationGroup.IDLE_RUN),
-        HIGH_CONSUMED_RESOURCES(9, MISSING_TIME_THRESHOLD, 600L, Collections.emptyList(), true, NotificationGroup.RESOURCE_CONSUMING);
->>>>>>> 33f32fc6
+        HIGH_CONSUMED_RESOURCES(9, MISSING_TIME_THRESHOLD, 600L, Collections.emptyList(), true, NotificationGroup.RESOURCE_CONSUMING),
+        LONG_PAUSED_RUN(10, 24 * 3600L, 3600L, Collections.emptyList(), true, NotificationGroup.IDLE_RUN);
 
         private static final Map<Long, NotificationType> BY_ID;
 
