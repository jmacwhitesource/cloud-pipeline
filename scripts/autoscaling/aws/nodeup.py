--- conflicted
+++ resolved
@@ -152,14 +152,7 @@
     if not config:
         raise RuntimeError('Security group setting is required to run an instance')
     return config
-<<<<<<< HEAD
-    
-=======
-
-def get_proxies(aws_region):
-    return get_cloud_config_section(aws_region, "proxies")
-
->>>>>>> e03ecd5d
+
 def get_well_known_hosts(aws_region):
     return get_cloud_config_section(aws_region, "well_known_hosts")
 
@@ -402,19 +395,11 @@
         item_path = common_item['path']
         if not item_name:
             continue
-<<<<<<< HEAD
         if item_path == None:
             item_path = ''
         init_script = init_script.replace('@' + item_name +  '@', item_path)
         pipe_log('-> {}={}'.format(item_name, item_path))
     
-=======
-        if proxy_path == None:
-            proxy_path = ''
-        init_script = init_script.replace('@' + proxy_name +  '@', proxy_path)
-        pipe_log('-> {}={}'.format(proxy_name, proxy_path))
-
->>>>>>> e03ecd5d
     return init_script
 
 def replace_proxies(aws_region, init_script):
