#!/bin/bash

# Copyright 2017-2019 EPAM Systems, Inc. (https://www.epam.com/)
#
# Licensed under the Apache License, Version 2.0 (the "License");
# you may not use this file except in compliance with the License.
# You may obtain a copy of the License at
#
#    http://www.apache.org/licenses/LICENSE-2.0
#
# Unless required by applicable law or agreed to in writing, software
# distributed under the License is distributed on an "AS IS" BASIS,
# WITHOUT WARRANTIES OR CONDITIONS OF ANY KIND, either express or implied.
# See the License for the specific language governing permissions and
# limitations under the License.

set -e

API_STATIC_PATH=$(pwd)/api/src/main/resources/static/
mkdir -p $API_STATIC_PATH

# Grab the temporary artifacts into assemble/ dir
# - cloud-pipeline.${VERSION}.tgz
# - client.tgz
# - cli-linux.tgz
# - cli-linux-el6.tgz
# - cli-win.tgz
# - fsbrowser.tgz
mkdir assemble
cd assemble
aws s3 cp s3://cloud-pipeline-oss-builds/temp/${TRAVIS_BUILD_NUMBER}/ ./ --recursive

# Untar Web GUI and move it to the pipeline.jar static assets
tar -zxf client.tgz
mv client/build/* $API_STATIC_PATH/

# Untar pipe-cli linux binary and tar.gz. Move them to the pipeline.jar static assets
tar -zxf cli-linux.tgz
mv pipe-cli/dist/PipelineCLI-* $API_STATIC_PATH/PipelineCLI.tar.gz
mv pipe-cli/dist/dist-file/pipe $API_STATIC_PATH/
mv pipe-cli/dist/dist-folder/pipe.tar.gz $API_STATIC_PATH/
<<<<<<< HEAD
=======

# Untar pipe-cli linux el6 binary. Move them to the pipeline.jar static assets
# Clean the previous cli version (non-el6)
rm -rf pipe-cli/dist
tar -zxf cli-linux-el6.tgz
mv pipe-cli/dist/dist-file/pipe $API_STATIC_PATH/pipe-el6
mv pipe-cli/dist/dist-folder/pipe.tar.gz $API_STATIC_PATH/pipe-el6.tar.gz
>>>>>>> e966dab6

# Untar pipe-cli windows binary and move it to the pipeline.jar static assets
tar -zxf cli-win.tgz
mv pipe-cli/dist/win/pipe.zip $API_STATIC_PATH/

# Untar fsbrowser and move it to the pipeline.jar static assets
mv fsbrowser-* $API_STATIC_PATH/fsbrowser.tar.gz

# Create distribution tgz
cd ..
./gradlew distTar   -PbuildNumber=${TRAVIS_BUILD_NUMBER}.${TRAVIS_COMMIT} \
                    -Pprofile=release \
                    -x test \
                    -x client:buildUI \
                    -x pipe-cli:build \
                    -x pipe-cli:buildLinux \
                    -x pipe-cli:buildWin \
                    -x fs-browser:build \
                    -Pfast \
                    --no-daemon

if [ "$TRAVIS_REPO_SLUG" == "epam/cloud-pipeline" ]; then
    DIST_TGZ_NAME=$(echo build/install/dist/cloud-pipeline*)

    # Always publish repackaged distribution tgz to S3 to temp directory, even if this is not a "good" branch or it is a PR
    aws s3 cp $DIST_TGZ_NAME s3://cloud-pipeline-oss-builds/temp/${TRAVIS_BUILD_NUMBER}/

    # Publish repackaged distribution tgz to S3 into builds/ prefix
    # Only if it is one of the allowed branches and it is a push (not PR)
    if ([ "$TRAVIS_BRANCH" == "develop" ] || [ "$TRAVIS_BRANCH" == "master" ] || [[ "$TRAVIS_BRANCH" == "release/"* ]]) && \
        ([ "$TRAVIS_EVENT_TYPE" == "push" ] || [ "$TRAVIS_EVENT_TYPE" == "api" ]); then
            aws s3 cp $DIST_TGZ_NAME s3://cloud-pipeline-oss-builds/builds/latest/${TRAVIS_BRANCH}/cloud-pipeline.latest.tgz
            aws s3 cp $DIST_TGZ_NAME s3://cloud-pipeline-oss-builds/builds/${TRAVIS_BRANCH}/
    fi
fi<|MERGE_RESOLUTION|>--- conflicted
+++ resolved
@@ -39,8 +39,6 @@
 mv pipe-cli/dist/PipelineCLI-* $API_STATIC_PATH/PipelineCLI.tar.gz
 mv pipe-cli/dist/dist-file/pipe $API_STATIC_PATH/
 mv pipe-cli/dist/dist-folder/pipe.tar.gz $API_STATIC_PATH/
-<<<<<<< HEAD
-=======
 
 # Untar pipe-cli linux el6 binary. Move them to the pipeline.jar static assets
 # Clean the previous cli version (non-el6)
@@ -48,7 +46,6 @@
 tar -zxf cli-linux-el6.tgz
 mv pipe-cli/dist/dist-file/pipe $API_STATIC_PATH/pipe-el6
 mv pipe-cli/dist/dist-folder/pipe.tar.gz $API_STATIC_PATH/pipe-el6.tar.gz
->>>>>>> e966dab6
 
 # Untar pipe-cli windows binary and move it to the pipeline.jar static assets
 tar -zxf cli-win.tgz
