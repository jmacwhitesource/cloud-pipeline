--- conflicted
+++ resolved
@@ -180,10 +180,7 @@
 error.datastorage.file.tag.not.exist=Tag ''{0}'' does not exist.
 error.datastorage.path.not.found=Storage path ''{0}'' for bucket ''{1}'' does not exist.
 error.datastorage.path.already.exists=Storage path ''{0}'' for bucket ''{1}'' already exists.
-<<<<<<< HEAD
 error.datastorage.folder.already.exists=Folder already exists
-=======
->>>>>>> e03ecd5d
 
 error.datastorage.nfs.mount=Could not mount nfs ''{0}'' with path: ''{1}''
 error.datastorage.nfs.mount.2=Could not mount nfs: ''{0}'' : ''{1}''
@@ -393,9 +390,6 @@
 error.azure.instance.not.found=Failed to find Azure instance with id {0}.
 error.azure.instance.not.running=Azure instance {0} is not in active state. Current state: {1}.
 error.datastorage.azure.invalid.account.key=Azure account key for account name ''{0}'' is invalid.
-<<<<<<< HEAD
-error.datastorage.azure.create.file=Could not create a file in azure: {0}.
-=======
 error.datastorage.azure.create.file=Could not create a file in azure: {0}.
 
 #GCP
@@ -405,4 +399,3 @@
 
 error.gcp.instance.not.running=GCP instance ''{0}'' is not in active state. Current state: ''{1}''
 error.gcp.instance.not.found=Instance with label ''{0}'' not found!
->>>>>>> e03ecd5d
