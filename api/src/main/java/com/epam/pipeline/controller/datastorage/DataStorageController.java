/*
 * Copyright 2017-2020 EPAM Systems, Inc. (https://www.epam.com/)
 *
 * Licensed under the Apache License, Version 2.0 (the "License");
 * you may not use this file except in compliance with the License.
 * You may obtain a copy of the License at
 *
 *     http://www.apache.org/licenses/LICENSE-2.0
 *
 * Unless required by applicable law or agreed to in writing, software
 * distributed under the License is distributed on an "AS IS" BASIS,
 * WITHOUT WARRANTIES OR CONDITIONS OF ANY KIND, either express or implied.
 * See the License for the specific language governing permissions and
 * limitations under the License.
 */

package com.epam.pipeline.controller.datastorage;

import com.epam.pipeline.controller.AbstractRestController;
import com.epam.pipeline.controller.Result;
import com.epam.pipeline.controller.vo.DataStorageVO;
import com.epam.pipeline.controller.vo.GenerateDownloadUrlVO;
import com.epam.pipeline.controller.vo.UploadFileMetadata;
import com.epam.pipeline.controller.vo.data.storage.UpdateDataStorageItemVO;
import com.epam.pipeline.controller.vo.security.EntityWithPermissionVO;
import com.epam.pipeline.entity.SecuredEntityWithAction;
<<<<<<< HEAD
import com.epam.pipeline.entity.datastorage.AbstractDataStorage;
import com.epam.pipeline.entity.datastorage.AbstractDataStorageItem;
import com.epam.pipeline.entity.datastorage.ContentDisposition;
import com.epam.pipeline.entity.datastorage.DataStorageAction;
import com.epam.pipeline.entity.datastorage.DataStorageDownloadFileUrl;
import com.epam.pipeline.entity.datastorage.DataStorageException;
import com.epam.pipeline.entity.datastorage.DataStorageFile;
import com.epam.pipeline.entity.datastorage.DataStorageItemContent;
import com.epam.pipeline.entity.datastorage.DataStorageListing;
import com.epam.pipeline.entity.datastorage.DataStorageStreamingContent;
import com.epam.pipeline.entity.datastorage.DataStorageWithShareMount;
import com.epam.pipeline.entity.datastorage.MountCommand;
import com.epam.pipeline.entity.datastorage.PathDescription;
import com.epam.pipeline.entity.datastorage.StorageUsage;
import com.epam.pipeline.entity.datastorage.TemporaryCredentials;
=======
import com.epam.pipeline.entity.datastorage.*;
>>>>>>> 88353830
import com.epam.pipeline.entity.datastorage.rules.DataStorageRule;
import com.epam.pipeline.manager.datastorage.DataStorageApiService;
import io.swagger.annotations.Api;
import io.swagger.annotations.ApiOperation;
import io.swagger.annotations.ApiResponse;
import io.swagger.annotations.ApiResponses;
import org.apache.commons.collections4.CollectionUtils;
import org.apache.commons.fileupload.FileItemIterator;
import org.apache.commons.fileupload.FileItemStream;
import org.apache.commons.fileupload.FileUploadException;
import org.apache.commons.fileupload.servlet.ServletFileUpload;
import org.apache.commons.io.FilenameUtils;
import org.springframework.beans.factory.annotation.Autowired;
import org.springframework.http.MediaType;
import org.springframework.stereotype.Controller;
import org.springframework.util.Assert;
import org.springframework.util.StringUtils;
import org.springframework.web.bind.annotation.DeleteMapping;
import org.springframework.web.bind.annotation.GetMapping;
import org.springframework.web.bind.annotation.PathVariable;
import org.springframework.web.bind.annotation.PostMapping;
import org.springframework.web.bind.annotation.RequestBody;
import org.springframework.web.bind.annotation.RequestMapping;
import org.springframework.web.bind.annotation.RequestMethod;
import org.springframework.web.bind.annotation.RequestParam;
import org.springframework.web.bind.annotation.ResponseBody;
import org.springframework.web.multipart.MultipartFile;

import javax.servlet.http.HttpServletRequest;
import javax.servlet.http.HttpServletResponse;
import java.io.IOException;
import java.io.InputStream;
import java.nio.charset.Charset;
import java.util.ArrayList;
import java.util.Collections;
import java.util.List;
import java.util.Map;
import java.util.Set;

@Controller
@Api(value = "Datastorage methods")
public class DataStorageController extends AbstractRestController {

    private static final String ID = "id";
    private static final String FROM_REGION = "fromRegion";
    private static final String PATH = "path";
    private static final String VERSION = "version";
    private static final String PIPELINE_ID = "pipelineId";
    private static final String CLOUD = "cloud";
    private static final String FALSE = "false";
    private static final int BYTES_IN_KB = 1024;
    private static final String NO_FILES_SPECIFIED = "No files specified";

    @Autowired
    private DataStorageApiService dataStorageApiService;

    @RequestMapping(value = "/datastorage/loadAll", method = RequestMethod.GET)
    @ResponseBody
    @ApiOperation(
            value = "Returns all data storages.",
            notes = "Returns all data storages.",
            produces = MediaType.APPLICATION_JSON_VALUE)
    @ApiResponses(
            value = {@ApiResponse(code = HTTP_STATUS_OK, message = API_STATUS_DESCRIPTION)
            })
    public Result<List<AbstractDataStorage>> getDataStorages() {
        return Result.success(dataStorageApiService.getDataStorages());
    }

    @RequestMapping(value = "/datastorage/available", method = RequestMethod.GET)
    @ResponseBody
    @ApiOperation(
            value = "Returns all data storages allowed for current user (READ or WRITE).",
            notes = "Returns all data storages allowed for current user (READ or WRITE).",
            produces = MediaType.APPLICATION_JSON_VALUE)
    @ApiResponses(
            value = {@ApiResponse(code = HTTP_STATUS_OK, message = API_STATUS_DESCRIPTION)
            })
    public Result<List<AbstractDataStorage>> getAvailableStorages() {
        return Result.success(dataStorageApiService.getAvailableStorages());
    }

    @RequestMapping(value = "/datastorage/availableWithMounts", method = RequestMethod.GET)
    @ResponseBody
    @ApiOperation(
            value = "Returns all data storages allowed for current user (READ or WRITE) and FileShareMount object." +
                    "If fronRegion is specified this method will return only allowed for mount" +
                    " storages for specified region.",
            notes = "Returns all data storages allowed for current user (READ or WRITE) and FileShareMount object." +
                    "If fronRegion is specified this method will return only allowed for mount " +
                    "storages for specified region.",
            produces = MediaType.APPLICATION_JSON_VALUE)
    @ApiResponses(
            value = {@ApiResponse(code = HTTP_STATUS_OK, message = API_STATUS_DESCRIPTION)
            })
    public Result<List<DataStorageWithShareMount>> getAvailableStoragesWithMountObjects(
            @RequestParam(value = FROM_REGION, required = false) final Long regionId) {
        return Result.success(dataStorageApiService.getAvailableStoragesWithShareMount(regionId));
    }

    @GetMapping("/datastorage/allWithMounts")
    @ResponseBody
    @ApiOperation(
            value = "Returns all data storages allowed and FileShareMount object.",
            notes = "Returns all data storages allowed and FileShareMount object.",
            produces = MediaType.APPLICATION_JSON_VALUE)
    @ApiResponses(
            value = {@ApiResponse(code = HTTP_STATUS_OK, message = API_STATUS_DESCRIPTION)
            })
    public Result<List<DataStorageWithShareMount>> getAllStoragesWithMountObjects() {
        return Result.success(dataStorageApiService.getAllStoragesWithShareMount());
    }

    @RequestMapping(value = "/datastorage/mount", method = RequestMethod.GET)
    @ResponseBody
    @ApiOperation(
            value = "Returns all data storages that current user is allowed to mount.",
            notes = "Returns all data storages that current user is allowed to mount " +
                    "(user has READ and WRITE permissions).",
            produces = MediaType.APPLICATION_JSON_VALUE)
    @ApiResponses(
            value = {@ApiResponse(code = HTTP_STATUS_OK, message = API_STATUS_DESCRIPTION)
            })
    public Result<List<AbstractDataStorage>> getWritableDataStorages() {
        return Result.success(dataStorageApiService.getWritableStorages());
    }

    @RequestMapping(value = "/datastorage/{id}/load", method = RequestMethod.GET)
    @ResponseBody
    @ApiOperation(
            value = "Returns a data storage, specified by id.",
            notes = "Returns a data storage, specified by id.",
            produces = MediaType.APPLICATION_JSON_VALUE)
    @ApiResponses(
            value = {@ApiResponse(code = HTTP_STATUS_OK, message = API_STATUS_DESCRIPTION)
            })
    public Result<AbstractDataStorage> loadDataStorage(@PathVariable(value = ID) final Long id) {
        return Result.success(dataStorageApiService.load(id));
    }

    @RequestMapping(value = "/datastorage/find", method = RequestMethod.GET)
    @ResponseBody
    @ApiOperation(
            value = "Returns a datastorage, specified by ID or name.",
            notes = "Returns a datastorage, specified by ID or name.",
            produces = MediaType.APPLICATION_JSON_VALUE)
    @ApiResponses(
            value = {@ApiResponse(code = HTTP_STATUS_OK, message = API_STATUS_DESCRIPTION)
            })
    public Result<AbstractDataStorage> findDataStorage(@RequestParam(value = ID) final String identifier) {
        return Result.success(dataStorageApiService.loadByNameOrId(identifier));
    }

    @RequestMapping(value = "/datastorage/findByPath", method = RequestMethod.GET)
    @ResponseBody
    @ApiOperation(
            value = "Returns a datastorage, specified by ID, name or one of path prefixes.",
            notes = "Returns a datastorage, specified by ID, name or one of path prefixes.",
            produces = MediaType.APPLICATION_JSON_VALUE)
    @ApiResponses(
            value = {@ApiResponse(code = HTTP_STATUS_OK, message = API_STATUS_DESCRIPTION)
            })
    public Result<AbstractDataStorage> findDataStorageByPath(@RequestParam(value = ID) final String identifier) {
        return Result.success(dataStorageApiService.loadByPathOrId(identifier));
    }

    @RequestMapping(value = "/datastorage/{id}/list", method = RequestMethod.GET)
    @ResponseBody
    @ApiOperation(
            value = "Returns data storage's items.",
            notes = "Returns data storage's items",
            produces = MediaType.APPLICATION_JSON_VALUE)
    @ApiResponses(
            value = {@ApiResponse(code = HTTP_STATUS_OK, message = API_STATUS_DESCRIPTION)
            })
    public Result<List<AbstractDataStorageItem>> getDataStorageItems(
            @PathVariable(value = ID) final Long id,
            @RequestParam(value = PATH, required = false) final String path,
            @RequestParam(defaultValue = FALSE) final Boolean showVersion) {
        if (showVersion) {
            return Result.success(dataStorageApiService
                    .getDataStorageItemsOwner(id, path, showVersion, null, null).getResults());
        } else {
            return Result.success(dataStorageApiService
                    .getDataStorageItems(id, path, showVersion, null, null).getResults());
        }
    }

    @RequestMapping(value = "/datastorage/{id}/list/page", method = RequestMethod.GET)
    @ResponseBody
    @ApiOperation(
            value = "Returns a paged result with data storage's items.",
            notes = "Returns a paged with storage's items",
            produces = MediaType.APPLICATION_JSON_VALUE)
    @ApiResponses(
            value = {@ApiResponse(code = HTTP_STATUS_OK, message = API_STATUS_DESCRIPTION)
            })
    public Result<DataStorageListing> getDataStorageItems(
            @PathVariable(value = ID) final Long id,
            @RequestParam(value = PATH, required = false) final String path,
            @RequestParam(defaultValue = FALSE) final Boolean showVersion,
            @RequestParam(required = false) final Integer pageSize,
            @RequestParam(required = false) final String marker) {
        if (showVersion) {
            return Result.success(dataStorageApiService
                    .getDataStorageItemsOwner(id, path, showVersion, pageSize, marker));
        } else {
            return Result.success(dataStorageApiService
                    .getDataStorageItems(id, path, showVersion, pageSize, marker));
        }
    }


    @RequestMapping(value = "/datastorage/{id}/list", method = RequestMethod.POST)
    @ResponseBody
    @ApiOperation(
            value = "Creates or renames files or folders.",
            notes = "Creates or renames files or folders.",
            produces = MediaType.APPLICATION_JSON_VALUE)
    @ApiResponses(
            value = {@ApiResponse(code = HTTP_STATUS_OK, message = API_STATUS_DESCRIPTION)
            })
    public Result<List<AbstractDataStorageItem>> updateDataStorageItems(
            @PathVariable(value = ID) final Long id,
            @RequestBody List<UpdateDataStorageItemVO> items) {
        return Result.success(dataStorageApiService.updateDataStorageItems(id, items));
    }

    @RequestMapping(value = "/datastorage/{id}/list/upload", method= RequestMethod.POST)
    @ResponseBody
    @ApiOperation(
            value = "Uploads a file to data storage.",
            notes = "Uploads a file to data storage.",
            produces = MediaType.APPLICATION_JSON_VALUE)
    public List<UploadFileMetadata> uploadFile(
            @PathVariable(value = ID) Long id,
            @RequestParam(value = PATH, required = false) final String folder,
            HttpServletRequest request) throws FileUploadException {
        MultipartFile file = consumeMultipartFile(request);

        UploadFileMetadata fileMeta = new UploadFileMetadata();
        fileMeta.setFileName(FilenameUtils.getName(file.getOriginalFilename()));
        fileMeta.setFileSize(file.getSize() / BYTES_IN_KB + " Kb");
        fileMeta.setFileType(file.getContentType());
        try {
            dataStorageApiService.createDataStorageFile(id, folder, fileMeta.getFileName(), file.getBytes());
        } catch (IOException e) {
            throw new DataStorageException("Failed to upload file to datastorage.", e);
        }
        return Collections.singletonList(fileMeta);
    }

    @RequestMapping(value = "/datastorage/{id}/upload/stream", method= RequestMethod.POST)
    @ResponseBody
    public Result<List<DataStorageFile>> uploadStream(HttpServletRequest request,
                                        @PathVariable Long id,
                                        @RequestParam(value = PATH, required = false) String folder)
        throws IOException, FileUploadException {
        Assert.isTrue(ServletFileUpload.isMultipartContent(request), "Not a multipart request");

        ServletFileUpload upload = new ServletFileUpload();
        FileItemIterator iterator = upload.getItemIterator(request);

        Assert.isTrue(iterator.hasNext(), NO_FILES_SPECIFIED);
        boolean found = false;
        List<DataStorageFile> uploadedFiles = new ArrayList<>();
        while (iterator.hasNext()) {
            FileItemStream stream = iterator.next();
            if (!stream.isFormField()) {
                found = true;
                try (InputStream dataStream = stream.openStream()) { //TODO: try with Buffered streams
                    uploadedFiles.add(dataStorageApiService.createDataStorageFile(id, folder, stream.getName(),
                            dataStream));
                }
            }
        }

        Assert.isTrue(found, NO_FILES_SPECIFIED);

        return Result.success(uploadedFiles);
    }

    @RequestMapping(value = "/datastorage/{id}/download", method= RequestMethod.GET)
    public void downloadStream(HttpServletResponse response, @PathVariable Long id,
                               @RequestParam String path,
                               @RequestParam(value = VERSION, required = false) final String version)
        throws IOException {
        DataStorageStreamingContent content = dataStorageApiService.getStreamingContent(id, path, version);
        writeStreamToResponse(response, content.getContent(), content.getName());
    }

    @RequestMapping(value = "/datastorage/{id}/content", method = RequestMethod.POST)
    @ResponseBody
    @ApiOperation(
            value = "Uploads a file represented as bytes to data storage.",
            notes = "Uploads a file represented as bytes to data storage.",
            produces = MediaType.APPLICATION_JSON_VALUE)
    @ApiResponses(
            value = {@ApiResponse(code = HTTP_STATUS_OK, message = API_STATUS_DESCRIPTION)
            })
    public Result<DataStorageFile> uploadStorageItem(
            @PathVariable(value = ID) final Long id,
            @RequestParam(value = PATH) final String path,
            @RequestBody String content) {
        return Result.success(dataStorageApiService.createDataStorageFile(id, path,
                content.getBytes(Charset.defaultCharset())));
    }

    @RequestMapping(value = "/datastorage/{id}/list", method = RequestMethod.DELETE)
    @ResponseBody
    @ApiOperation(
            value = "Deletes files or folders.",
            notes = "Deletes files or folders.",
            produces = MediaType.APPLICATION_JSON_VALUE)
    @ApiResponses(
            value = {@ApiResponse(code = HTTP_STATUS_OK, message = API_STATUS_DESCRIPTION)
            })
    public Result<Integer> deleteDataStorageItems(
            @PathVariable(value = ID) final Long id,
            @RequestBody List<UpdateDataStorageItemVO> items,
            @RequestParam(defaultValue = FALSE) Boolean totally) {
        if (totally || (!CollectionUtils.isEmpty(items) && items.stream()
                .anyMatch(item -> StringUtils.hasText(item.getVersion())))) {
            return Result.success(dataStorageApiService.deleteDataStorageItemsOwner(id, items, totally));
        } else {
            return Result.success(dataStorageApiService.deleteDataStorageItems(id, items, totally));
        }
    }

    @RequestMapping(value = "/datastorage/{id}/downloadRedirect", method = RequestMethod.GET)
    @ApiOperation(
            value = "Generates item's download url and redirect to it.",
            notes = "Generates item's download url and redirect to it",
            produces = MediaType.APPLICATION_JSON_VALUE)
    @ApiResponses(
            value = {@ApiResponse(code = HTTP_STATUS_OK, message = API_STATUS_DESCRIPTION)
            })
    public String generateItemUrlAndRedirect(
            @PathVariable(value = ID) final Long id,
            @RequestParam(value = PATH) final String path,
            @RequestParam(value = VERSION, required = false) final String version,
            @RequestParam(required = false) final ContentDisposition contentDisposition) {
        final DataStorageDownloadFileUrl url = StringUtils.hasText(version) ?
                dataStorageApiService.generateDataStorageItemUrlOwner(id, path, version, contentDisposition) :
                dataStorageApiService.generateDataStorageItemUrl(id, path, version, contentDisposition);
        return String.format("redirect:%s", url.getUrl());
    }


    @RequestMapping(value = "/datastorage/{id}/generateUrl", method = RequestMethod.GET)
    @ResponseBody
    @ApiOperation(
            value = "Returns data storage item's download url.",
            notes = "Returns data storage item's download url",
            produces = MediaType.APPLICATION_JSON_VALUE)
    @ApiResponses(
            value = {@ApiResponse(code = HTTP_STATUS_OK, message = API_STATUS_DESCRIPTION)
            })
    public Result<DataStorageDownloadFileUrl> generateDataStorageItemUrl(
            @PathVariable(value = ID) final Long id,
            @RequestParam(value = PATH) final String path,
            @RequestParam(value = VERSION, required = false) final String version,
            @RequestParam(required = false) final ContentDisposition contentDisposition) {
        if (StringUtils.hasText(version)) {
            return Result.success(dataStorageApiService.generateDataStorageItemUrlOwner(id, path, version,
                    contentDisposition));
        } else {
            return Result.success(dataStorageApiService.generateDataStorageItemUrl(id, path, version,
                    contentDisposition));
        }
    }

    @GetMapping(value = "/datastorage/{id}/generateUploadUrl")
    @ResponseBody
    @ApiOperation(
            value = "Returns data storage item's upload url.",
            notes = "Returns data storage item's upload url.",
            produces = MediaType.APPLICATION_JSON_VALUE)
    @ApiResponses(value = {@ApiResponse(code = HTTP_STATUS_OK, message = API_STATUS_DESCRIPTION)})
    public Result<DataStorageDownloadFileUrl> generateDataStorageItemUploadUrl(
            @PathVariable(value = ID) final Long id,
            @RequestParam(value = PATH) final String path) {
        return Result.success(dataStorageApiService.generateDataStorageItemUploadUrl(id, path));
    }

    @RequestMapping(value = "/datastorage/{id}/content", method = RequestMethod.GET)
    @ResponseBody
    @ApiOperation(
            value = "Returns data storage item's download url.",
            notes = "Returns data storage item's download url",
            produces = MediaType.APPLICATION_JSON_VALUE)
    @ApiResponses(
            value = {@ApiResponse(code = HTTP_STATUS_OK, message = API_STATUS_DESCRIPTION)
            })
    public Result<DataStorageItemContent> getDataStorageItemContent(
            @PathVariable(value = ID) final Long id,
            @RequestParam(value = PATH) final String path,
            @RequestParam(value = VERSION, required = false) final String version) {
        if (StringUtils.hasText(version)) {
            return Result.success(dataStorageApiService.getDataStorageItemContentOwner(id, path, version));
        } else {
            return Result.success(dataStorageApiService.getDataStorageItemContent(id, path, version));
        }
    }

    @RequestMapping(value = "/datastorage/{id}/generateUrl", method = RequestMethod.POST)
    @ResponseBody
    @ApiOperation(
            value = "Returns data storage items download urls.",
            notes = "Returns data storage items download urls",
            produces = MediaType.APPLICATION_JSON_VALUE)
    @ApiResponses(
            value = {@ApiResponse(code = HTTP_STATUS_OK, message = API_STATUS_DESCRIPTION)
            })
    public Result<List<DataStorageDownloadFileUrl>> generateDataStorageItemsUrls(
            @PathVariable(value = ID) final Long id,
            @RequestBody final GenerateDownloadUrlVO generateDownloadUrlVO) {
        return Result.success(dataStorageApiService
                .generateDataStorageItemUrl(id, generateDownloadUrlVO.getPaths(), 
                        generateDownloadUrlVO.getPermissions(),
                        generateDownloadUrlVO.getHours()));
    }

    @PostMapping("/datastorage/{id}/generateUploadUrl")
    @ResponseBody
    @ApiOperation(
            value = "Returns data storage items upload urls.",
            notes = "Returns data storage items upload urls.",
            produces = MediaType.APPLICATION_JSON_VALUE)
    @ApiResponses(value = {@ApiResponse(code = HTTP_STATUS_OK, message = API_STATUS_DESCRIPTION)})
    public Result<List<DataStorageDownloadFileUrl>> generateDataStorageItemsUploadUrls(
            @PathVariable(value = ID) final Long id,
            @RequestBody final List<String> paths) {
        return Result.success(dataStorageApiService.generateDataStorageItemUploadUrl(id, paths));
    }

    @RequestMapping(value = "/datastorage/{id}/list/restore", method = RequestMethod.POST)
    @ResponseBody
    @ApiOperation(
            value = "Restores file version.",
            notes = "Restores file version",
            produces = MediaType.APPLICATION_JSON_VALUE)
    @ApiResponses(
            value = {@ApiResponse(code = HTTP_STATUS_OK, message = API_STATUS_DESCRIPTION)
            })
    public Result restoreFileVersion(
            @PathVariable(value = ID) final Long id,
            @RequestParam(value = PATH) final String path,
            @RequestParam(value = VERSION, required = false) final String version) {
        dataStorageApiService.restoreFileVersion(id, path, version);
        return Result.success();
    }


    @RequestMapping(value = "/datastorage/save", method = RequestMethod.POST)
    @ResponseBody
    @ApiOperation(
            value = "Registers a new data storage.",
            notes = "Registers a new data storage.",
            produces = MediaType.APPLICATION_JSON_VALUE)
    @ApiResponses(
            value = {@ApiResponse(code = HTTP_STATUS_OK, message = API_STATUS_DESCRIPTION)
            })
    public Result<SecuredEntityWithAction<AbstractDataStorage>> registerDataStorage(
            @RequestBody DataStorageVO dataStorageVO,
            @RequestParam(value = CLOUD, defaultValue = FALSE) final Boolean proceedOnCloud,
            @RequestParam(value = "skipPolicy", defaultValue = FALSE) final boolean skipPolicy){
        return Result.success(dataStorageApiService.create(dataStorageVO, proceedOnCloud, skipPolicy));
    }

    @RequestMapping(value = "/datastorage/update", method = RequestMethod.POST)
    @ResponseBody
    @ApiOperation(
            value = "Update the given data storage.",
            notes = "It's possible to update name, description and parent folder",
            produces = MediaType.APPLICATION_JSON_VALUE)
    @ApiResponses(
            value = {@ApiResponse(code = HTTP_STATUS_OK, message = API_STATUS_DESCRIPTION)
            })
    public Result<AbstractDataStorage> updateDataStorage(@RequestBody DataStorageVO dataStorageVO){
        return Result.success(dataStorageApiService.update(dataStorageVO));
    }

    @RequestMapping(value = "/datastorage/policy", method = RequestMethod.POST)
    @ResponseBody
    @ApiOperation(
            value = "Update the given data storage policy.",
            notes = "It's possible to update storage policy: versioning, backup, sts and lts duration",
            produces = MediaType.APPLICATION_JSON_VALUE)
    @ApiResponses(
            value = {@ApiResponse(code = HTTP_STATUS_OK, message = API_STATUS_DESCRIPTION)
            })
    public Result<AbstractDataStorage> updateStoragePolicy(@RequestBody DataStorageVO dataStorageVO){
        return Result.success(dataStorageApiService.updatePolicy(dataStorageVO));
    }


    @RequestMapping(value = "/datastorage/{id}/delete", method = RequestMethod.DELETE)
    @ResponseBody
    @ApiOperation(
            value = "Deletes a data storage, specified by ID.",
            notes = "Deletes a data storage, specified by ID.",
            produces = MediaType.APPLICATION_JSON_VALUE)
    @ApiResponses(
            value = {@ApiResponse(code = HTTP_STATUS_OK, message = API_STATUS_DESCRIPTION)
            })
    public Result<AbstractDataStorage> deleteDataStorage(@PathVariable(value = ID) final Long id,
                                                         @RequestParam(value = CLOUD, defaultValue = FALSE)
                                                         final Boolean proceedOnCloud) {
        return Result.success(dataStorageApiService.delete(id, proceedOnCloud));
    }

    @RequestMapping(value = "/datastorage/rule/register", method = RequestMethod.POST)
    @ResponseBody
    @ApiOperation(
            value = "Registers a new data storage rule.",
            notes = "Registers a new data storage rule.",
            produces = MediaType.APPLICATION_JSON_VALUE)
    @ApiResponses(
            value = {@ApiResponse(code = HTTP_STATUS_OK, message = API_STATUS_DESCRIPTION)
            })
    public Result<DataStorageRule> saveDataStorageRule(@RequestBody DataStorageRule rule) {
        return Result.success(dataStorageApiService.createRule(rule));
    }

    @RequestMapping(value = "/datastorage/rule/load", method = RequestMethod.GET)
    @ResponseBody
    @ApiOperation(
            value = "Loads a data storage rule specified by id.",
            notes = "Loads a data storage rule specified by id.",
            produces = MediaType.APPLICATION_JSON_VALUE)
    @ApiResponses(
            value = {@ApiResponse(code = HTTP_STATUS_OK, message = API_STATUS_DESCRIPTION)
            })
    public Result<List<DataStorageRule>> loadDataStorageRule(
            @RequestParam(value = PIPELINE_ID, required = false) Long pipelineId,
            @RequestParam(value = "fileMask", required = false) String fileMask) {
        return Result.success(dataStorageApiService.loadRules(pipelineId, fileMask));
    }

    @RequestMapping(value = "/datastorage/rule/delete", method = RequestMethod.DELETE)
    @ResponseBody
    @ApiOperation(
            value = "Deletes a data storage rule specified by id.",
            notes = "Deletes a data storage rule specified by id.",
            produces = MediaType.APPLICATION_JSON_VALUE)
    @ApiResponses(
            value = {@ApiResponse(code = HTTP_STATUS_OK, message = API_STATUS_DESCRIPTION)
            })
    public Result<DataStorageRule> deleteDataStorageRule(@RequestParam(value = ID) Long pipelineId,
            @RequestParam(value = "fileMask") String fileMask) {
        return Result.success(dataStorageApiService.deleteRule(pipelineId, fileMask));
    }

    @RequestMapping(value = "/datastorage/tempCredentials/", method = RequestMethod.POST)
    @ResponseBody
    @ApiOperation(
            value = "Generate temporary credentials for bucket operations (cp/mv).",
            notes = "Generate temporary credentials for bucket operations (cp/mv).",
            produces = MediaType.APPLICATION_JSON_VALUE)
    @ApiResponses(
            value = {@ApiResponse(code = HTTP_STATUS_OK, message = API_STATUS_DESCRIPTION)
            })
    public Result<TemporaryCredentials> generateTemporaryCredentials(
            @RequestBody List<DataStorageAction> operations) {
        dataStorageApiService.validateOperation(operations);
        return Result.success(dataStorageApiService.generateCredentials(operations));
    }

    @RequestMapping(value = "/datastorage/{id}/tags", method = RequestMethod.POST)
    @ResponseBody
    @ApiOperation(
            value = "Creates or updates data storage item tags, by datastorage id and object path.",
            notes = "Creates or updates data storage item tags, by datastorage id and object path.",
            produces = MediaType.APPLICATION_JSON_VALUE)
    @ApiResponses(
            value = {@ApiResponse(code = HTTP_STATUS_OK, message = API_STATUS_DESCRIPTION)
            })
    public Result<Map<String, String>> updateTags(@PathVariable(value = ID) final Long id,
                                                  @RequestParam(value = PATH) String path,
                                                  @RequestParam(value = VERSION, required = false) String version,
                                                  @RequestParam(defaultValue = FALSE) final Boolean rewrite,
                                                  @RequestBody final Map<String, String> tags) {
        return Result.success(dataStorageApiService.updateDataStorageObjectTags(id, path, tags, version, rewrite));
    }

    @RequestMapping(value = "/datastorage/{id}/tags", method = RequestMethod.GET)
    @ResponseBody
    @ApiOperation(
            value = "Returns data storage item tags, specified by datastorage id and object path.",
            notes = "Returns data storage item tags, specified by datastorage id and object path.",
            produces = MediaType.APPLICATION_JSON_VALUE)
    @ApiResponses(
            value = {@ApiResponse(code = HTTP_STATUS_OK, message = API_STATUS_DESCRIPTION)
            })
    public Result<Map<String, String>> loadTagsById(@PathVariable(value = ID) final Long id,
                                                    @RequestParam(value = PATH) String path,
                                                    @RequestParam(value = VERSION, required = false) String version) {
        return StringUtils.hasText(version) ?
                Result.success(dataStorageApiService.loadDataStorageObjectTagsOwner(id, path, version)) :
                Result.success(dataStorageApiService.loadDataStorageObjectTags(id, path, version));
    }

    @DeleteMapping(value = "/datastorage/{id}/tags")
    @ResponseBody
    @ApiOperation(
            value = "Deletes data storage item tags, specified by datastorage id and object path.",
            notes = "Deletes data storage item tags, specified by datastorage id and object path.",
            produces = MediaType.APPLICATION_JSON_VALUE)
    @ApiResponses(
            value = {@ApiResponse(code = HTTP_STATUS_OK, message = API_STATUS_DESCRIPTION)
            })
    public Result<Map<String, String>> deleteTagsById(@PathVariable(value = ID) final Long id,
                                                      @RequestParam(value = PATH) String path,
                                                      @RequestParam(value = VERSION, required = false) String version,
                                                      @RequestBody final Set<String> tags) {
        return Result.success(dataStorageApiService.deleteDataStorageObjectTags(id, path, tags, version));
    }

    @GetMapping(value = "/datastorage/{id}/tags/list")
    @ResponseBody
    @ApiOperation(
            value = "Returns data storage's item with tags, specified by datastorage id and object path.",
            notes = "Returns data storage's item with tags, specified by datastorage id and object path.",
            produces = MediaType.APPLICATION_JSON_VALUE)
    @ApiResponses(
            value = {@ApiResponse(code = HTTP_STATUS_OK, message = API_STATUS_DESCRIPTION)
            })
    public Result<AbstractDataStorageItem> getDataStorageItemsWithTags(
            @PathVariable(value = ID) final Long id,
            @RequestParam(value = PATH) final String path,
            @RequestParam(defaultValue = FALSE) final Boolean showVersion) {
        return showVersion
                ? Result.success(dataStorageApiService.getDataStorageItemOwnerWithTags(id, path, showVersion))
                : Result.success(dataStorageApiService.getDataStorageItemWithTags(id, path, showVersion));
    }

    @GetMapping(value = "/datastorage/{id}/sharedLink")
    @ResponseBody
    @ApiOperation(
            value = "Returns shared link for the datastorage.",
            notes = "Returns shared link for the datastorage.",
            produces = MediaType.APPLICATION_JSON_VALUE)
    @ApiResponses(
            value = {@ApiResponse(code = HTTP_STATUS_OK, message = API_STATUS_DESCRIPTION)
            })
    public Result<String> getDataStorageSharedLink(@PathVariable(value = ID) final Long id) {
        return Result.success(dataStorageApiService.getDataStorageSharedLink(id));
    }

    @GetMapping(value = "/datastorage/permission")
    @ResponseBody
    @ApiOperation(
            value = "Returns all data storages with permissions for all users.",
            notes = "Returns all data storages with permissions for all users.",
            produces = MediaType.APPLICATION_JSON_VALUE)
    @ApiResponses(
            value = {@ApiResponse(code = HTTP_STATUS_OK, message = API_STATUS_DESCRIPTION)
            })
    public Result<EntityWithPermissionVO> getStoragePermissions(
            @RequestParam final Integer page,
            @RequestParam final Integer pageSize,
            @RequestParam(required = false) final Integer filterMask) {
        return Result.success(dataStorageApiService.getStoragePermission(page, pageSize, filterMask));
    }

    @PostMapping(value = "/datastorage/path/size")
    @ResponseBody
    @ApiOperation(
            value = "Returns full size specified by path.",
            notes = "Returns full size specified by path.",
            produces = MediaType.APPLICATION_JSON_VALUE)
    @ApiResponses(
            value = {@ApiResponse(code = HTTP_STATUS_OK, message = API_STATUS_DESCRIPTION)
            })
    public Result<List<PathDescription>> getDataSizes(@RequestBody final List<String> paths) {
        return Result.success(dataStorageApiService.getDataSizes(paths));
    }

    @GetMapping(value = "/datastorage/path/usage")
    @ResponseBody
    @ApiOperation(
            value = "Returns storage usage statistics.",
            notes = "Returns storage usage statistics.",
            produces = MediaType.APPLICATION_JSON_VALUE)
    @ApiResponses(
            value = {@ApiResponse(code = HTTP_STATUS_OK, message = API_STATUS_DESCRIPTION)
            })
    public Result<StorageUsage> getStorageUsage(@RequestParam final String id,
                                                @RequestParam(required = false) final String path) {
        return Result.success(dataStorageApiService.getStorageUsage(id, path));
    }

<<<<<<< HEAD
    @GetMapping(value = "/datastorage/{id}/mountCmd")
    @ResponseBody
    @ApiOperation(
            value = "Builds mount command for NST storage.",
            notes = "Builds mount command for NST storage.",
=======
    @PostMapping(value = "/datastorage/sharedStorage")
    @ResponseBody
    @ApiOperation(
            value = "Creates and returns storage to be used as shared folder of a Pipeline Run.",
            notes = "Creates and returns storage to be used as shared folder of a Pipeline Run.",
>>>>>>> 88353830
            produces = MediaType.APPLICATION_JSON_VALUE)
    @ApiResponses(
            value = {@ApiResponse(code = HTTP_STATUS_OK, message = API_STATUS_DESCRIPTION)
            })
<<<<<<< HEAD
    public Result<MountCommand> buildMontCommand(@PathVariable(value = ID) final Long id,
                                                 @RequestParam final String root) {
        return Result.success(dataStorageApiService.buildMontCommand(id, root));
=======
    public Result<StorageMountPath> createSharedFSSPathForRun(@RequestParam final Long runId) {
        return Result.success(dataStorageApiService.getSharedFSSPathForRun(runId, true));
    }

    @GetMapping(value = "/datastorage/sharedStorage")
    @ResponseBody
    @ApiOperation(
            value = "Returns storage to be used as shared folder of a Pipeline Run.",
            notes = "Returns storage to be used as shared folder of a Pipeline Run.",
            produces = MediaType.APPLICATION_JSON_VALUE)
    @ApiResponses(
            value = {@ApiResponse(code = HTTP_STATUS_OK, message = API_STATUS_DESCRIPTION)
            })
    public Result<StorageMountPath> getSharedFSSPathForRun(@RequestParam final Long runId) {
        return Result.success(dataStorageApiService.getSharedFSSPathForRun(runId, false));
>>>>>>> 88353830
    }
}<|MERGE_RESOLUTION|>--- conflicted
+++ resolved
@@ -24,7 +24,6 @@
 import com.epam.pipeline.controller.vo.data.storage.UpdateDataStorageItemVO;
 import com.epam.pipeline.controller.vo.security.EntityWithPermissionVO;
 import com.epam.pipeline.entity.SecuredEntityWithAction;
-<<<<<<< HEAD
 import com.epam.pipeline.entity.datastorage.AbstractDataStorage;
 import com.epam.pipeline.entity.datastorage.AbstractDataStorageItem;
 import com.epam.pipeline.entity.datastorage.ContentDisposition;
@@ -38,11 +37,9 @@
 import com.epam.pipeline.entity.datastorage.DataStorageWithShareMount;
 import com.epam.pipeline.entity.datastorage.MountCommand;
 import com.epam.pipeline.entity.datastorage.PathDescription;
+import com.epam.pipeline.entity.datastorage.StorageMountPath;
 import com.epam.pipeline.entity.datastorage.StorageUsage;
 import com.epam.pipeline.entity.datastorage.TemporaryCredentials;
-=======
-import com.epam.pipeline.entity.datastorage.*;
->>>>>>> 88353830
 import com.epam.pipeline.entity.datastorage.rules.DataStorageRule;
 import com.epam.pipeline.manager.datastorage.DataStorageApiService;
 import io.swagger.annotations.Api;
@@ -461,7 +458,7 @@
             @PathVariable(value = ID) final Long id,
             @RequestBody final GenerateDownloadUrlVO generateDownloadUrlVO) {
         return Result.success(dataStorageApiService
-                .generateDataStorageItemUrl(id, generateDownloadUrlVO.getPaths(), 
+                .generateDataStorageItemUrl(id, generateDownloadUrlVO.getPaths(),
                         generateDownloadUrlVO.getPermissions(),
                         generateDownloadUrlVO.getHours()));
     }
@@ -736,43 +733,43 @@
         return Result.success(dataStorageApiService.getStorageUsage(id, path));
     }
 
-<<<<<<< HEAD
+    @PostMapping(value = "/datastorage/sharedStorage")
+    @ResponseBody
+    @ApiOperation(
+            value = "Creates and returns storage to be used as shared folder of a Pipeline Run.",
+            notes = "Creates and returns storage to be used as shared folder of a Pipeline Run.",
+            produces = MediaType.APPLICATION_JSON_VALUE)
+    @ApiResponses(
+            value = {@ApiResponse(code = HTTP_STATUS_OK, message = API_STATUS_DESCRIPTION)
+            })
+    public Result<StorageMountPath> createSharedFSSPathForRun(@RequestParam final Long runId) {
+        return Result.success(dataStorageApiService.getSharedFSSPathForRun(runId, true));
+    }
+
+    @GetMapping(value = "/datastorage/sharedStorage")
+    @ResponseBody
+    @ApiOperation(
+            value = "Returns storage to be used as shared folder of a Pipeline Run.",
+            notes = "Returns storage to be used as shared folder of a Pipeline Run.",
+            produces = MediaType.APPLICATION_JSON_VALUE)
+    @ApiResponses(
+            value = {@ApiResponse(code = HTTP_STATUS_OK, message = API_STATUS_DESCRIPTION)
+            })
+    public Result<StorageMountPath> getSharedFSSPathForRun(@RequestParam final Long runId) {
+        return Result.success(dataStorageApiService.getSharedFSSPathForRun(runId, false));
+    }
+
     @GetMapping(value = "/datastorage/{id}/mountCmd")
     @ResponseBody
     @ApiOperation(
             value = "Builds mount command for NST storage.",
             notes = "Builds mount command for NST storage.",
-=======
-    @PostMapping(value = "/datastorage/sharedStorage")
-    @ResponseBody
-    @ApiOperation(
-            value = "Creates and returns storage to be used as shared folder of a Pipeline Run.",
-            notes = "Creates and returns storage to be used as shared folder of a Pipeline Run.",
->>>>>>> 88353830
-            produces = MediaType.APPLICATION_JSON_VALUE)
-    @ApiResponses(
-            value = {@ApiResponse(code = HTTP_STATUS_OK, message = API_STATUS_DESCRIPTION)
-            })
-<<<<<<< HEAD
+            produces = MediaType.APPLICATION_JSON_VALUE)
+    @ApiResponses(
+            value = {@ApiResponse(code = HTTP_STATUS_OK, message = API_STATUS_DESCRIPTION)
+            })
     public Result<MountCommand> buildMontCommand(@PathVariable(value = ID) final Long id,
                                                  @RequestParam final String root) {
         return Result.success(dataStorageApiService.buildMontCommand(id, root));
-=======
-    public Result<StorageMountPath> createSharedFSSPathForRun(@RequestParam final Long runId) {
-        return Result.success(dataStorageApiService.getSharedFSSPathForRun(runId, true));
-    }
-
-    @GetMapping(value = "/datastorage/sharedStorage")
-    @ResponseBody
-    @ApiOperation(
-            value = "Returns storage to be used as shared folder of a Pipeline Run.",
-            notes = "Returns storage to be used as shared folder of a Pipeline Run.",
-            produces = MediaType.APPLICATION_JSON_VALUE)
-    @ApiResponses(
-            value = {@ApiResponse(code = HTTP_STATUS_OK, message = API_STATUS_DESCRIPTION)
-            })
-    public Result<StorageMountPath> getSharedFSSPathForRun(@RequestParam final Long runId) {
-        return Result.success(dataStorageApiService.getSharedFSSPathForRun(runId, false));
->>>>>>> 88353830
     }
 }