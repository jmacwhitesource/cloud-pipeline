/*
 * Copyright 2017-2021 EPAM Systems, Inc. (https://www.epam.com/)
 *
 * Licensed under the Apache License, Version 2.0 (the "License");
 * you may not use this file except in compliance with the License.
 * You may obtain a copy of the License at
 *
 *     http://www.apache.org/licenses/LICENSE-2.0
 *
 * Unless required by applicable law or agreed to in writing, software
 * distributed under the License is distributed on an "AS IS" BASIS,
 * WITHOUT WARRANTIES OR CONDITIONS OF ANY KIND, either express or implied.
 * See the License for the specific language governing permissions and
 * limitations under the License.
 */

package com.epam.pipeline.manager.docker;

import com.epam.pipeline.common.MessageConstants;
import com.epam.pipeline.common.MessageHelper;
import com.epam.pipeline.entity.cloud.CloudInstanceOperationResult;
import com.epam.pipeline.entity.cloud.CloudInstanceState;
import com.epam.pipeline.entity.cluster.container.ImagePullPolicy;
import com.epam.pipeline.entity.configuration.PipelineConfiguration;
import com.epam.pipeline.entity.pipeline.CommitStatus;
import com.epam.pipeline.entity.pipeline.DockerRegistry;
import com.epam.pipeline.entity.pipeline.PipelineRun;
import com.epam.pipeline.entity.pipeline.RunInstance;
import com.epam.pipeline.entity.pipeline.RunLog;
import com.epam.pipeline.entity.pipeline.TaskStatus;
import com.epam.pipeline.entity.pipeline.ToolGroup;
import com.epam.pipeline.entity.region.AbstractCloudRegion;
import com.epam.pipeline.entity.utils.DateUtils;
import com.epam.pipeline.exception.CmdExecutionException;
import com.epam.pipeline.manager.cloud.CloudFacade;
import com.epam.pipeline.manager.cluster.KubernetesConstants;
import com.epam.pipeline.manager.cluster.KubernetesManager;
import com.epam.pipeline.manager.cluster.NodesManager;
import com.epam.pipeline.manager.cluster.performancemonitoring.ResourceMonitoringManager;
import com.epam.pipeline.manager.execution.PipelineLauncher;
import com.epam.pipeline.manager.execution.SystemParams;
import com.epam.pipeline.manager.pipeline.PipelineConfigurationManager;
import com.epam.pipeline.manager.pipeline.PipelineRunManager;
import com.epam.pipeline.manager.pipeline.RunLogManager;
import com.epam.pipeline.manager.pipeline.ToolGroupManager;
import com.epam.pipeline.manager.preference.PreferenceManager;
import com.epam.pipeline.manager.preference.SystemPreferences;
import com.epam.pipeline.manager.region.CloudRegionManager;
import com.epam.pipeline.manager.security.AuthManager;
import com.epam.pipeline.utils.CommonUtils;
import org.apache.commons.collections4.MapUtils;
import org.slf4j.Logger;
import org.slf4j.LoggerFactory;
import org.springframework.beans.factory.annotation.Autowired;
import org.springframework.beans.factory.annotation.Value;
import org.springframework.scheduling.annotation.Async;
import org.springframework.stereotype.Service;
import org.springframework.util.Assert;

import java.io.IOException;
import java.util.Collections;
import java.util.List;
import java.util.Map;
import java.util.Objects;
import java.util.concurrent.TimeUnit;
import java.util.concurrent.locks.Lock;
import java.util.concurrent.locks.ReentrantLock;
import java.util.regex.Matcher;
import java.util.regex.Pattern;
import java.util.stream.Stream;

@Service
@SuppressWarnings("PMD.AvoidCatchingGenericException")
public class DockerContainerOperationManager {

    private static final Logger LOGGER = LoggerFactory.getLogger(DockerContainerOperationManager.class);

    private static final Pattern GROUP_AND_IMAGE = Pattern.compile("^(.*)\\/(.*)$");

    private static final String SSH_COMMAND = "ssh";
    private static final String IDENTITY_PARAM = "-i";
    private static final String SSH_CMD_OPTION = "-o";
    private static final String STRICT_HOST_KEY_CHECKING_NO = "StrictHostKeyChecking=no";
    private static final String GLOBAL_KNOWN_HOSTS_FILE = "GlobalKnownHostsFile=/dev/null";
    private static final String USER_KNOWN_HOSTS_FILE = "UserKnownHostsFile=/dev/null";
    private static final String COMMIT_COMMAND_DESCRIPTION = "ssh session to commit pipeline run";
    private static final String PAUSE_COMMAND_DESCRIPTION = "Error is occured during to pause pipeline run";
    private static final String REJOIN_COMMAND_DESCRIPTION = "Error is occured during to resume pipeline run";
    private static final String EMPTY = "";
    private static final String RESUME_RUN_TASK = "ResumePipelineRun";
    public static final String PAUSE_RUN_TASK = "PausePipelineRun";
    public static final String DELIMITER = "/";
    public static final int COMMAND_CANNOT_EXECUTE_CODE = 126;

    @Autowired
    private PipelineRunManager runManager;

    @Autowired
    private KubernetesManager kubernetesManager;

    @Autowired
    private ToolGroupManager toolGroupManager;

    @Autowired
    private MessageHelper messageHelper;

    @Autowired
    private AuthManager authManager;

    @Autowired
    private PreferenceManager preferenceManager;

    @Autowired
    private CloudFacade cloudFacade;

    @Autowired
    private PipelineLauncher launcher;

    @Autowired
    private PipelineConfigurationManager configurationManager;

    @Autowired
    private NodesManager nodesManager;

    @Autowired
    private CloudRegionManager regionManager;

    @Autowired
    private RunLogManager runLogManager;

    @Value("${commit.run.scripts.root.url}")
    private String commitScriptsDistributionsUrl;

    @Value("${commit.run.script.starter.url}")
    private String commitRunStarterScriptUrl;

    @Value("${pause.run.script.url}")
    private String pauseRunScriptUrl;

    private Lock resumeLock = new ReentrantLock();

    public PipelineRun commitContainer(PipelineRun run, DockerRegistry registry,
                                       String newImageName, boolean clearContainer, boolean stopPipeline) {
        final String containerId = kubernetesManager.getContainerIdFromKubernetesPod(run.getPodId(),
                run.getActualDockerImage());

        final String apiToken = authManager.issueTokenForCurrentUser(null).getToken();

        String dockerLogin;
        String dockerPassword;
        //Let's use pipe auth if it's enabled for registry
        if (registry.isPipelineAuth()) {
            dockerLogin = authManager.getAuthorizedUser();
            dockerPassword = apiToken;
        } else {
            dockerLogin = registry.getUserName() == null ? EMPTY : registry.getUserName();
            dockerPassword = registry.getPassword() == null ? EMPTY : registry.getPassword();
        }

        if (newImageName.startsWith(registry.getPath())) {
            newImageName = newImageName.replace(registry.getPath() + DELIMITER, EMPTY);
        }

        Matcher matcher = GROUP_AND_IMAGE.matcher(newImageName);
        Assert.isTrue(matcher.find(),
                messageHelper.getMessage(MessageConstants.ERROR_TOOL_GROUP_IS_NOT_PROVIDED, newImageName));
        String toolGroupName = matcher.group(1);
        ToolGroup toolGroup = toolGroupManager.loadByNameOrId(registry.getPath() + DELIMITER + toolGroupName);

        try {
            Assert.notNull(containerId,
                    messageHelper.getMessage(MessageConstants.ERROR_CONTAINER_ID_FOR_RUN_NOT_FOUND, run.getId()));

            final String commitContainerCommand = DockerCommitCommand.builder()
                    .runScriptUrl(commitRunStarterScriptUrl)
                    .api(preferenceManager.getPreference(SystemPreferences.BASE_API_HOST))
                    .apiToken(apiToken)
                    .commitDistributionUrl(commitScriptsDistributionsUrl)
                    .distributionUrl(preferenceManager.getPreference(SystemPreferences.BASE_PIPE_DISTR_URL))
                    .runId(String.valueOf(run.getId()))
                    .containerId(containerId)
                    .cleanUp(String.valueOf(clearContainer))
                    .stopPipeline(String.valueOf(stopPipeline))
                    .timeout(String.valueOf(preferenceManager.getPreference(SystemPreferences.COMMIT_TIMEOUT)))
                    .registryToPush(registry.getPath())
                    .registryToPushId(String.valueOf(registry.getId()))
                    .toolGroupId(String.valueOf(toolGroup.getId()))
                    .newImageName(newImageName)
                    .dockerLogin(dockerLogin)
                    .dockerPassword(dockerPassword)
                    .isPipelineAuth(String.valueOf(registry.isPipelineAuth()))
                    .preCommitCommand(preferenceManager.getPreference(SystemPreferences.PRE_COMMIT_COMMAND_PATH))
                    .postCommitCommand(preferenceManager.getPreference(SystemPreferences.POST_COMMIT_COMMAND_PATH))
                    .build()
                    .getCommand();

            Process sshConnection = submitCommandViaSSH(run.getInstance().getNodeIP(), commitContainerCommand);
            boolean isFinished = sshConnection.waitFor(
                    preferenceManager.getPreference(SystemPreferences.COMMIT_TIMEOUT), TimeUnit.SECONDS);
            Assert.state(isFinished && sshConnection.exitValue() == 0,
                    messageHelper.getMessage(MessageConstants.ERROR_RUN_PIPELINES_COMMIT_FAILED, run.getId()));
        } catch (IllegalStateException | IllegalArgumentException | IOException e) {
            LOGGER.error(e.getMessage());
            updatePipelineRunCommitStatus(run, CommitStatus.FAILURE);
            throw new CmdExecutionException(COMMIT_COMMAND_DESCRIPTION, e);
        } catch (InterruptedException e) {
            Thread.currentThread().interrupt();
            updatePipelineRunCommitStatus(run, CommitStatus.FAILURE);
            throw new CmdExecutionException(COMMIT_COMMAND_DESCRIPTION, e);
        }
        updatePipelineRunCommitStatus(run, CommitStatus.COMMITTING);
        return run;
    }

    @Async("pauseRunExecutor")
    public void pauseRun(final PipelineRun run, final boolean rerunPause) {
        try {
            if (!rerunPause) {
                final boolean scriptLaunchedSuccessfully = launchPauseRunScript(run);
                if (!scriptLaunchedSuccessfully) {
                    return;
                }
                addRunLog(run, messageHelper.getMessage(MessageConstants.INFO_LOG_PAUSE_COMPLETED), PAUSE_RUN_TASK,
                        TaskStatus.SUCCESS);
            }

            final RunInstance instance = run.getInstance();
            kubernetesManager.deletePod(run.getPodId());
            stopInstanceIfNeed(run.getId(), instance);
            kubernetesManager.deleteNode(instance.getNodeName());
            run.setStatus(TaskStatus.PAUSED);
            runManager.updatePipelineStatus(run);
        } catch (Exception e) {
            LOGGER.error(e.getMessage(), e);
            addRunLog(run, e.getMessage(), PAUSE_RUN_TASK);
            failRunAndTerminateNode(run, e);
            throw new IllegalArgumentException(PAUSE_COMMAND_DESCRIPTION, e);
        }
    }

    @Async("pauseRunExecutor")
    public void resumeRun(PipelineRun run, List<String> endpoints) {
        try {
            final AbstractCloudRegion cloudRegion = regionManager.load(run.getInstance().getCloudRegionId());
            final boolean instanceStartedSuccessfully = startInstanceIfNeed(run, run.getInstance().getNodeId(),
                    cloudRegion.getId());
            if (!instanceStartedSuccessfully) {
                return;
            }

            kubernetesManager.waitForNodeReady(run.getInstance().getNodeName(),
                    run.getId().toString(), cloudRegion.getRegionCode());

<<<<<<< HEAD
            launchPodIfRequired(run, endpoints);
=======
            if (Objects.isNull(kubernetesManager.findPodById(run.getPodId()))) {
                final PipelineConfiguration configuration = getResumeConfiguration(run);
                launcher.launch(run, configuration, endpoints, run.getId().toString(),
                        true, run.getPodId(), null, ImagePullPolicy.NEVER);
            }
>>>>>>> 3f145b46

            kubernetesManager.removeNodeLabel(run.getInstance().getNodeName(),
                    KubernetesConstants.PAUSED_NODE_LABEL);
            run.setStatus(TaskStatus.RUNNING);
            runManager.updatePipelineStatus(run);
        } catch (Exception e) {
            LOGGER.error(e.getMessage(), e);
            addRunLog(run, e.getMessage(), RESUME_RUN_TASK);
            failRunAndTerminateNode(run, e);
            throw new IllegalArgumentException(REJOIN_COMMAND_DESCRIPTION, e);
        }
    }

    //method is synchronized to prevent double pod creation
    private void launchPodIfRequired(final PipelineRun run, final List<String> endpoints) {
        resumeLock.lock();
        try {
            if (Objects.isNull(kubernetesManager.findPodById(run.getPodId()))) {
                final PipelineConfiguration configuration = getResumeConfiguration(run);
                launcher.launch(run, configuration, endpoints,  run.getId().toString(),
                        true, run.getPodId(), null, ImagePullPolicy.NEVER);
            }
        } finally {
            resumeLock.unlock();
        }
    }

    private PipelineConfiguration getResumeConfiguration(final PipelineRun run) {
        final PipelineConfiguration configuration = configurationManager.getConfigurationFromRun(run);
        final Map<String, String> envs = getResumeRunEnvVars(configuration);
        configuration.setEnvironmentParams(envs);
        return configuration;
    }

    private Map<String, String> getResumeRunEnvVars(final PipelineConfiguration configuration) {
        final Map<String, String> envs = configuration.getEnvironmentParams();
        final Map<String, String> resumeEnvVar = Collections.singletonMap(
                SystemParams.RESUMED_RUN.getEnvName(), "true");
        if (MapUtils.isEmpty(envs)) {
            return resumeEnvVar;
        }
        return CommonUtils.mergeMaps(envs, resumeEnvVar);
    }

    private void rollbackRunToPausedState(final PipelineRun run,
                                          final CloudInstanceOperationResult startInstanceResult) {
        final String msg = messageHelper.getMessage(MessageConstants.WARN_RESUME_RUN_FAILED,
                startInstanceResult.getMessage());
        addRunLog(run, msg, RESUME_RUN_TASK);
        LOGGER.warn(msg);
        run.setStatus(TaskStatus.PAUSED);
        // set stateReasonMessage here only for NotificationAspect, this status won't be persisted in DB,
        // but would be passed to aspect and used for RunStatus update
        run.setStateReasonMessage(msg);
        runManager.updatePipelineStatus(run);
    }

    Process submitCommandViaSSH(String ip, String commandToExecute) throws IOException {
        String kubePipelineNodeUserName = preferenceManager.getPreference(SystemPreferences.COMMIT_USERNAME);
        String pemKeyPath = preferenceManager.getPreference(SystemPreferences.COMMIT_DEPLOY_KEY);

        String sshCommand = String.format("%s %s %s %s %s %s %s %s %s %s %s",
                SSH_COMMAND,
                SSH_CMD_OPTION, STRICT_HOST_KEY_CHECKING_NO,
                SSH_CMD_OPTION, GLOBAL_KNOWN_HOSTS_FILE,
                SSH_CMD_OPTION, USER_KNOWN_HOSTS_FILE,
                IDENTITY_PARAM, pemKeyPath,
                kubePipelineNodeUserName + "@" + ip,
                commandToExecute
        );
        LOGGER.info(messageHelper.getMessage(MessageConstants.INFO_EXECUTE_COMMIT_RUN_PIPELINES, sshCommand));
        return Runtime.getRuntime().exec(sshCommand);
    }

    private void updatePipelineRunCommitStatus(PipelineRun run, CommitStatus commitStatus) {
        run.setCommitStatus(commitStatus);
        run.setLastChangeCommitTime(DateUtils.now());
        runManager.updatePipelineCommitStatus(run);
    }

    private void failRunAndTerminateNode(PipelineRun run, Exception e) {
        LOGGER.error(e.getMessage());
        nodesManager.terminateNode(run.getInstance().getNodeName(), false);
        run.setEndDate(DateUtils.now());
        run.setStatus(TaskStatus.FAILURE);
        runManager.updatePipelineStatus(run);
    }

    private void addRunLog(final PipelineRun run, final String logMessage, final String taskName) {
        addRunLog(run, logMessage, taskName, null);
    }

    private void addRunLog(final PipelineRun run, final String logMessage, final String taskName,
                           final TaskStatus status) {
        final RunLog runLog = RunLog.builder()
                .date(DateUtils.now())
                .runId(run.getId())
                .instance(run.getPodId())
                .status(Objects.isNull(status) ? run.getStatus() : status)
                .taskName(taskName)
                .logText(logMessage)
                .build();
        runLogManager.saveLog(runLog);
    }

    private void removeUtilizationLevelTags(final PipelineRun run) {
        Stream.of(ResourceMonitoringManager.UTILIZATION_LEVEL_LOW,
                ResourceMonitoringManager.UTILIZATION_LEVEL_HIGH)
                .filter(run::hasTag)
                .forEach(run::removeTag);
    }

    private void stopInstanceIfNeed(final Long runId, final RunInstance instance) {
        final CloudInstanceState cloudInstanceState = cloudFacade.getInstanceState(runId);
        validateInstanceState(cloudInstanceState);
        switch (cloudInstanceState) {
            case RUNNING:
                cloudFacade.stopInstance(instance.getCloudRegionId(), instance.getNodeId());
                break;
            case TERMINATED:
                throw new IllegalStateException(messageHelper
                        .getMessage(MessageConstants.ERROR_STOP_START_INSTANCE_TERMINATED, "stop"));
            default:
                break;
        }
    }

    private boolean startInstanceIfNeed(final PipelineRun run, final String nodeId, final Long regionId) {
        final CloudInstanceState cloudInstanceState = cloudFacade.getInstanceState(run.getId());
        validateInstanceState(cloudInstanceState);
        switch (cloudInstanceState) {
            case STOPPED:
                final CloudInstanceOperationResult startInstanceResult = cloudFacade.startInstance(regionId, nodeId);
                if (startInstanceResult.getStatus() != CloudInstanceOperationResult.Status.OK) {
                    rollbackRunToPausedState(run, startInstanceResult);
                    return false;
                }
                break;
            case TERMINATED:
                throw new IllegalStateException(messageHelper
                        .getMessage(MessageConstants.ERROR_STOP_START_INSTANCE_TERMINATED, "start"));
            default:
                break;
        }
        return true;
    }

    private boolean launchPauseRunScript(final PipelineRun run) throws IOException, InterruptedException {
        final String containerId = kubernetesManager.getContainerIdFromKubernetesPod(run.getPodId(),
                run.getActualDockerImage());
        final String apiToken = authManager.issueTokenForCurrentUser().getToken();
        Assert.notNull(containerId,
                messageHelper.getMessage(MessageConstants.ERROR_CONTAINER_ID_FOR_RUN_NOT_FOUND, run.getId()));

        final String pauseRunCommand = DockerPauseCommand.builder()
                .runPauseScriptUrl(pauseRunScriptUrl)
                .api(preferenceManager.getPreference(SystemPreferences.BASE_API_HOST))
                .apiToken(apiToken)
                .pauseDistributionUrl(commitScriptsDistributionsUrl)
                .distributionUrl(preferenceManager.getPreference(SystemPreferences.BASE_PIPE_DISTR_URL))
                .runId(String.valueOf(run.getId()))
                .containerId(containerId)
                .timeout(String.valueOf(preferenceManager.getPreference(SystemPreferences.COMMIT_TIMEOUT)))
                .newImageName(run.getActualDockerImage())
                .defaultTaskName(run.getTaskName())
                .preCommitCommand(preferenceManager.getPreference(SystemPreferences.PRE_COMMIT_COMMAND_PATH))
                .postCommitCommand(preferenceManager.getPreference(SystemPreferences.POST_COMMIT_COMMAND_PATH))
                .build()
                .getCommand();

        final RunInstance instance = run.getInstance();
        kubernetesManager.addNodeLabel(instance.getNodeName(), KubernetesConstants.PAUSED_NODE_LABEL,
                TaskStatus.PAUSED.name());

        run.setPodIP(null);
        run.setServiceUrl(null);
        removeUtilizationLevelTags(run);
        runManager.updateRunInfo(run);

        final Process sshConnection = submitCommandViaSSH(instance.getNodeIP(), pauseRunCommand);

        //TODO: change SystemPreferences.COMMIT_TIMEOUT in according to
        // f_EPMCMBIBPC-2025_add_lastStatusUpdate_time branch
        final boolean isFinished = sshConnection.waitFor(
                preferenceManager.getPreference(SystemPreferences.PAUSE_TIMEOUT), TimeUnit.SECONDS);

        if (isFinished && sshConnection.exitValue() == COMMAND_CANNOT_EXECUTE_CODE) {
            //TODO: change in according to f_EPMCMBIBPC-2025_add_lastStatusUpdate_time branch
            run.setStatus(TaskStatus.RUNNING);
            runManager.updatePipelineStatus(run);
            kubernetesManager.removeNodeLabel(instance.getNodeName(), KubernetesConstants.PAUSED_NODE_LABEL);
            return false;
        }
        Assert.state(sshConnection.exitValue() == 0,
                messageHelper.getMessage(MessageConstants.ERROR_RUN_PIPELINES_PAUSE_FAILED, run.getId()));
        return true;
    }

    private void validateInstanceState(final CloudInstanceState state) {
        Assert.notNull(state, "Cannot determine instance state");
    }
}<|MERGE_RESOLUTION|>--- conflicted
+++ resolved
@@ -141,7 +141,7 @@
 
     public PipelineRun commitContainer(PipelineRun run, DockerRegistry registry,
                                        String newImageName, boolean clearContainer, boolean stopPipeline) {
-        final String containerId = kubernetesManager.getContainerIdFromKubernetesPod(run.getPodId(),
+        final String containerId = kubernetesManager.getContainerIdFromKubernetesPod(run.getPodId(), 
                 run.getActualDockerImage());
 
         final String apiToken = authManager.issueTokenForCurrentUser(null).getToken();
@@ -251,15 +251,7 @@
             kubernetesManager.waitForNodeReady(run.getInstance().getNodeName(),
                     run.getId().toString(), cloudRegion.getRegionCode());
 
-<<<<<<< HEAD
             launchPodIfRequired(run, endpoints);
-=======
-            if (Objects.isNull(kubernetesManager.findPodById(run.getPodId()))) {
-                final PipelineConfiguration configuration = getResumeConfiguration(run);
-                launcher.launch(run, configuration, endpoints, run.getId().toString(),
-                        true, run.getPodId(), null, ImagePullPolicy.NEVER);
-            }
->>>>>>> 3f145b46
 
             kubernetesManager.removeNodeLabel(run.getInstance().getNodeName(),
                     KubernetesConstants.PAUSED_NODE_LABEL);
@@ -367,9 +359,9 @@
 
     private void removeUtilizationLevelTags(final PipelineRun run) {
         Stream.of(ResourceMonitoringManager.UTILIZATION_LEVEL_LOW,
-                ResourceMonitoringManager.UTILIZATION_LEVEL_HIGH)
-                .filter(run::hasTag)
-                .forEach(run::removeTag);
+                  ResourceMonitoringManager.UTILIZATION_LEVEL_HIGH)
+            .filter(run::hasTag)
+            .forEach(run::removeTag);
     }
 
     private void stopInstanceIfNeed(final Long runId, final RunInstance instance) {
