--- conflicted
+++ resolved
@@ -101,11 +101,7 @@
                                          final String cloud,
                                          final CmdExecutor cmdExecutor,
                                          final Map<String, String> envVars) {
-<<<<<<< HEAD
-        final String command = buildNodeReassignCommand(reassignScript, oldId, newId, cloud);
-=======
-        final String command = buildNodeReassignCommand(oldId, newId);
->>>>>>> 0b863450
+        final String command = buildNodeReassignCommand(oldId, newId, cloud);
         log.debug("Reusing Node with previous ID {} for rud ID {}. Command {}.", oldId, newId, command);
         try {
             cmdExecutor.executeCommandWithEnvVars(command, envVars);
@@ -123,12 +119,7 @@
         executeCmd(cmdExecutor, command, envVars);
     }
 
-<<<<<<< HEAD
-    public String buildTerminateNodeCommand(final String internalIp, final String nodeName, final  String cloud,
-                                            final String nodeTerminateScript) {
-=======
-    public String buildTerminateNodeCommand(final String internalIp, final String nodeName) {
->>>>>>> 0b863450
+    public String buildTerminateNodeCommand(final String internalIp, final String nodeName, final  String cloud) {
         return TerminateNodeCommand.builder()
                 .executable(AbstractClusterCommand.EXECUTABLE)
                 .script(nodeTerminateScript)
@@ -139,15 +130,9 @@
                 .getCommand();
     }
 
-<<<<<<< HEAD
-    private String buildNodeReassignCommand(final String reassignScript,
-                                            final Long oldId,
+    private String buildNodeReassignCommand(final Long oldId,
                                             final Long newId,
                                             final String cloud) {
-=======
-    private String buildNodeReassignCommand(final Long oldId,
-                                            final Long newId) {
->>>>>>> 0b863450
         return ReassignCommand.builder()
                 .executable(AbstractClusterCommand.EXECUTABLE)
                 .script(nodeReassignScript)
@@ -191,18 +176,21 @@
         }
     }
 
-    public String buildNodeDownCommand(final Long runId) {
+    public String buildNodeDownCommand(final Long runId,
+                                       final String cloud) {
         return RunIdArgCommand.builder()
                 .executable(AbstractClusterCommand.EXECUTABLE)
                 .script(nodeDownScript)
                 .runId(String.valueOf(runId))
+                .cloud(cloud)
                 .build()
                 .getCommand();
     }
 
     public NodeUpCommand.NodeUpCommandBuilder buildNodeUpCommonCommand(final AbstractCloudRegion region,
-                                                                  final Long runId,
-                                                                  final RunInstance instance) {
+                                                                       final Long runId,
+                                                                       final RunInstance instance,
+                                                                       final String cloud) {
         return NodeUpCommand.builder()
                 .executable(AbstractClusterCommand.EXECUTABLE)
                 .script(nodeUpScript)
@@ -212,11 +200,13 @@
                 .instanceDisk(String.valueOf(instance.getEffectiveNodeDisk()))
                 .kubeIP(kubeMasterIP)
                 .kubeToken(kubeToken)
+                .cloud(cloud)
                 .region(region.getRegionCode());
     }
 
     public NodeUpCommand.NodeUpCommandBuilder buildNodeUpDefaultCommand(final AbstractCloudRegion region,
-                                                                         final String nodeId) {
+                                                                        final String nodeId,
+                                                                        final String cloud) {
         return NodeUpCommand.builder()
                 .executable(AbstractClusterCommand.EXECUTABLE)
                 .script(nodeUpScript)
@@ -225,6 +215,7 @@
                 .instanceDisk(String.valueOf(preferenceManager.getPreference(SystemPreferences.CLUSTER_INSTANCE_HDD)))
                 .kubeIP(kubeMasterIP)
                 .kubeToken(kubeToken)
+                .cloud(cloud)
                 .region(region.getRegionCode());
     }
 }