--- conflicted
+++ resolved
@@ -75,7 +75,7 @@
 
     @Override
     public void scaleDownNode(final AwsRegion region, final Long runId) {
-        final String command = instanceService.buildNodeDownCommand(runId);
+        final String command = instanceService.buildNodeDownCommand(runId, CloudProvider.AWS.name());
         instanceService.runNodeDownScript(cmdExecutor, command, Collections.emptyMap());
     }
 
@@ -90,12 +90,8 @@
 
     @Override
     public void terminateNode(final AwsRegion region, final String internalIp, final String nodeName) {
-<<<<<<< HEAD
         final String command = instanceService.buildTerminateNodeCommand(internalIp, nodeName,
-                CloudProvider.AWS.name(), nodeTerminateScript);
-=======
-        final String command = instanceService.buildTerminateNodeCommand(internalIp, nodeName);
->>>>>>> 0b863450
+                CloudProvider.AWS.name());
         instanceService.runTerminateNodeScript(command, cmdExecutor, Collections.emptyMap());
     }
 
@@ -142,11 +138,7 @@
     @Override
     public boolean reassignNode(final AwsRegion region, final Long oldId, final Long newId) {
         return instanceService.runNodeReassignScript(
-<<<<<<< HEAD
-                oldId, newId, CloudProvider.AWS.name(), cmdExecutor, nodeReassignScript, Collections.emptyMap());
-=======
-                oldId, newId, cmdExecutor, Collections.emptyMap());
->>>>>>> 0b863450
+                oldId, newId, CloudProvider.AWS.name(), cmdExecutor, Collections.emptyMap());
     }
 
     @Override
@@ -171,40 +163,12 @@
                         .build());
     }
 
-<<<<<<< HEAD
-    private String buildNodeDownCommand(final Long runId) {
-        return RunIdArgCommand.builder()
-                .executable(AbstractClusterCommand.EXECUTABLE)
-                .script(nodeDownScript)
-                .runId(String.valueOf(runId))
-                .cloud(CloudProvider.AWS.name())
-                .build()
-                .getCommand();
-    }
-
-    private String buildNodeUpCommand(final AwsRegion region,
-                                      final Long runId,
-                                      final RunInstance instance) {
-        NodeUpCommand.NodeUpCommandBuilder commandBuilder = NodeUpCommand.builder()
-                .executable(AbstractClusterCommand.EXECUTABLE)
-                .script(nodeUpScript)
-                .runId(String.valueOf(runId))
-                .sshKey(region.getSshKeyName())
-                .instanceImage(instance.getNodeImage())
-                .instanceType(instance.getNodeType())
-                .instanceDisk(String.valueOf(instance.getEffectiveNodeDisk()))
-                .kubeIP(kubeMasterIP)
-                .kubeToken(kubeToken)
-                .cloud(CloudProvider.AWS.name())
-                .region(region.getRegionCode());
-=======
     private String buildNodeUpCommand(final AwsRegion region,
                                       final Long runId,
                                       final RunInstance instance) {
         NodeUpCommand.NodeUpCommandBuilder commandBuilder =
-                instanceService.buildNodeUpCommonCommand(region, runId, instance)
+                instanceService.buildNodeUpCommonCommand(region, runId, instance, CloudProvider.AWS.name())
                                .sshKey(region.getSshKeyName());
->>>>>>> 0b863450
 
         if (StringUtils.isNotBlank(region.getKmsKeyId())) {
             commandBuilder.encryptionKey(region.getKmsKeyId());
@@ -247,7 +211,7 @@
     private String buildNodeUpDefaultCommand(final AwsRegion region, final String nodeId) {
 
         NodeUpCommand.NodeUpCommandBuilder commandBuilder =
-                instanceService.buildNodeUpDefaultCommand(region, nodeId)
+                instanceService.buildNodeUpDefaultCommand(region, nodeId, CloudProvider.AWS.name())
                                .sshKey(region.getSshKeyName());
 
         if (StringUtils.isNotBlank(region.getKmsKeyId())) {
