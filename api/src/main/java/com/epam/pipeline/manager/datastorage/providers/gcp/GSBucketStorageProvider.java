/*
 * Copyright 2017-2019 EPAM Systems, Inc. (https://www.epam.com/)
 *
 * Licensed under the Apache License, Version 2.0 (the "License");
 * you may not use this file except in compliance with the License.
 * You may obtain a copy of the License at
 *
 *     http://www.apache.org/licenses/LICENSE-2.0
 *
 * Unless required by applicable law or agreed to in writing, software
 * distributed under the License is distributed on an "AS IS" BASIS,
 * WITHOUT WARRANTIES OR CONDITIONS OF ANY KIND, either express or implied.
 * See the License for the specific language governing permissions and
 * limitations under the License.
 */

package com.epam.pipeline.manager.datastorage.providers.gcp;

import com.epam.pipeline.common.MessageHelper;
import com.epam.pipeline.entity.datastorage.DataStorageDownloadFileUrl;
import com.epam.pipeline.entity.datastorage.DataStorageException;
import com.epam.pipeline.entity.datastorage.DataStorageFile;
import com.epam.pipeline.entity.datastorage.DataStorageFolder;
import com.epam.pipeline.entity.datastorage.DataStorageItemContent;
import com.epam.pipeline.entity.datastorage.DataStorageListing;
import com.epam.pipeline.entity.datastorage.DataStorageStreamingContent;
import com.epam.pipeline.entity.datastorage.DataStorageType;
import com.epam.pipeline.entity.datastorage.gcp.GSBucketStorage;
import com.epam.pipeline.entity.region.GCPRegion;
import com.epam.pipeline.manager.cloud.gcp.GCPClient;
import com.epam.pipeline.manager.datastorage.providers.StorageProvider;
import com.epam.pipeline.manager.region.CloudRegionManager;
import lombok.RequiredArgsConstructor;
import lombok.extern.slf4j.Slf4j;
import org.springframework.stereotype.Service;

import java.io.InputStream;
import java.util.Map;
import java.util.Set;

@Slf4j
@Service
@RequiredArgsConstructor
public class GSBucketStorageProvider implements StorageProvider<GSBucketStorage> {

    private final CloudRegionManager cloudRegionManager;
    private final MessageHelper messageHelper;
    private final GCPClient gcpClient;

    @Override
    public DataStorageType getStorageType() {
        return DataStorageType.GS;
    }

    @Override
    public String createStorage(final GSBucketStorage storage) throws DataStorageException {
        return getHelper(storage).createGoogleStorage(storage);
    }

    @Override
    public void deleteStorage(final GSBucketStorage dataStorage) throws DataStorageException {
        getHelper(dataStorage).deleteGoogleStorage(dataStorage.getPath());
    }

    @Override
    public void applyStoragePolicy(GSBucketStorage dataStorage) {
<<<<<<< HEAD

=======
        // no op
>>>>>>> 36ee68c6
    }

    @Override
    public void restoreFileVersion(GSBucketStorage dataStorage, String path, String version)
            throws DataStorageException {
        throw new UnsupportedOperationException();
    }

    @Override
    public DataStorageListing getItems(final GSBucketStorage dataStorage, final String path, final Boolean showVersion,
                                       final Integer pageSize, String marker) {
        return getHelper(dataStorage).listItems(dataStorage, path, showVersion, pageSize, marker);
    }

    @Override
    public DataStorageDownloadFileUrl generateDownloadURL(final GSBucketStorage dataStorage, final String path,
                                                          final String version) {
        return null;
    }

    @Override
    public DataStorageDownloadFileUrl generateDataStorageItemUploadUrl(GSBucketStorage dataStorage,
                                                                       String path) {
        throw new UnsupportedOperationException();
    }

    @Override
    public DataStorageFile createFile(final GSBucketStorage dataStorage, final String path, final byte[] contents)
            throws DataStorageException {
        return getHelper(dataStorage).createFile(dataStorage, path, contents);
    }

    @Override
    public DataStorageFile createFile(final GSBucketStorage dataStorage, final String path,
                                      final InputStream dataStream) throws DataStorageException {
        return getHelper(dataStorage).createFile(dataStorage, path, dataStream);
    }

    @Override
    public DataStorageFolder createFolder(final GSBucketStorage dataStorage, final String path)
            throws DataStorageException {
        return getHelper(dataStorage).createFolder(dataStorage, path);
    }

    @Override
    public void deleteFile(final GSBucketStorage dataStorage, final String path, final String version,
                           final Boolean totally) throws DataStorageException {
        getHelper(dataStorage).deleteFile(dataStorage, path, version, totally);
    }

    @Override
    public void deleteFolder(final GSBucketStorage dataStorage, final String path, final Boolean totally)
            throws DataStorageException {
        getHelper(dataStorage).deleteFolder(dataStorage, path, totally);
    }

    @Override
    public DataStorageFile moveFile(final GSBucketStorage dataStorage, final String oldPath, final String newPath)
            throws DataStorageException {
        return getHelper(dataStorage).moveFile(dataStorage, oldPath, newPath);
    }

    @Override
    public DataStorageFolder moveFolder(final GSBucketStorage dataStorage, final String oldPath, final String newPath)
            throws DataStorageException {
        return getHelper(dataStorage).moveFolder(dataStorage, oldPath, newPath);
    }

    @Override
    public boolean checkStorage(final GSBucketStorage dataStorage) {
        return getHelper(dataStorage).checkStorageExists(dataStorage.getPath());
    }

    @Override
    public Map<String, String> updateObjectTags(GSBucketStorage dataStorage, String path, Map<String, String> tags,
                                                String version) {
        throw new UnsupportedOperationException();
    }

    @Override
    public Map<String, String> listObjectTags(GSBucketStorage dataStorage, String path, String version) {
        throw new UnsupportedOperationException();
    }

    @Override
    public Map<String, String> deleteObjectTags(GSBucketStorage dataStorage, String path, Set<String> tagsToDelete,
                                                String version) {
        throw new UnsupportedOperationException();
    }

    @Override
    public DataStorageItemContent getFile(GSBucketStorage dataStorage, String path, String version,
                                          Long maxDownloadSize) {
        throw new UnsupportedOperationException();
    }

    @Override
    public DataStorageStreamingContent getStream(GSBucketStorage dataStorage, String path, String version) {
        throw new UnsupportedOperationException();
    }

    @Override
    public String buildFullStoragePath(GSBucketStorage dataStorage, String name) {
        throw new UnsupportedOperationException();
    }

    @Override
    public String getDefaultMountOptions(GSBucketStorage dataStorage) {
        return null;
    }

    private GSBucketStorageHelper getHelper(final GSBucketStorage storage) {
        final GCPRegion gcpRegion = cloudRegionManager.getGCPRegion(storage);
        return new GSBucketStorageHelper(messageHelper, gcpRegion, gcpClient);
    }
}<|MERGE_RESOLUTION|>--- conflicted
+++ resolved
@@ -64,11 +64,7 @@
 
     @Override
     public void applyStoragePolicy(GSBucketStorage dataStorage) {
-<<<<<<< HEAD
-
-=======
         // no op
->>>>>>> 36ee68c6
     }
 
     @Override
