/*
 * Copyright 2017-2020 EPAM Systems, Inc. (https://www.epam.com/)
 *
 * Licensed under the Apache License, Version 2.0 (the "License");
 * you may not use this file except in compliance with the License.
 * You may obtain a copy of the License at
 *
 *     http://www.apache.org/licenses/LICENSE-2.0
 *
 * Unless required by applicable law or agreed to in writing, software
 * distributed under the License is distributed on an "AS IS" BASIS,
 * WITHOUT WARRANTIES OR CONDITIONS OF ANY KIND, either express or implied.
 * See the License for the specific language governing permissions and
 * limitations under the License.
 */

package com.epam.pipeline.manager.datastorage;

import com.epam.pipeline.common.MessageConstants;
import com.epam.pipeline.common.MessageHelper;
import com.epam.pipeline.controller.vo.DataStorageVO;
import com.epam.pipeline.controller.vo.data.storage.UpdateDataStorageItemVO;
import com.epam.pipeline.controller.vo.security.EntityWithPermissionVO;
import com.epam.pipeline.entity.SecuredEntityWithAction;
import com.epam.pipeline.entity.datastorage.AbstractDataStorage;
import com.epam.pipeline.entity.datastorage.AbstractDataStorageItem;
import com.epam.pipeline.entity.datastorage.ContentDisposition;
import com.epam.pipeline.entity.datastorage.DataStorageAction;
import com.epam.pipeline.entity.datastorage.DataStorageDownloadFileUrl;
import com.epam.pipeline.entity.datastorage.DataStorageException;
import com.epam.pipeline.entity.datastorage.DataStorageFile;
import com.epam.pipeline.entity.datastorage.DataStorageItemContent;
import com.epam.pipeline.entity.datastorage.DataStorageListing;
import com.epam.pipeline.entity.datastorage.DataStorageStreamingContent;
import com.epam.pipeline.entity.datastorage.DataStorageWithShareMount;
import com.epam.pipeline.entity.datastorage.MountCommand;
import com.epam.pipeline.entity.datastorage.PathDescription;
import com.epam.pipeline.entity.datastorage.StorageMountPath;
import com.epam.pipeline.entity.datastorage.StorageUsage;
import com.epam.pipeline.entity.datastorage.TemporaryCredentials;
import com.epam.pipeline.entity.datastorage.rules.DataStorageRule;
import com.epam.pipeline.entity.security.acl.AclClass;
import com.epam.pipeline.manager.cloud.TemporaryCredentialsManager;
import com.epam.pipeline.manager.security.GrantPermissionManager;
import com.epam.pipeline.manager.security.acl.AclMask;
import com.epam.pipeline.manager.security.acl.AclMaskDelegateList;
import com.epam.pipeline.manager.security.acl.AclMaskList;
import com.epam.pipeline.security.acl.AclExpressions;
import com.epam.pipeline.security.acl.AclPermission;
import lombok.RequiredArgsConstructor;
import org.apache.commons.collections4.ListUtils;
import org.springframework.security.access.prepost.PostAuthorize;
import org.springframework.security.access.prepost.PostFilter;
import org.springframework.security.access.prepost.PreAuthorize;
import org.springframework.stereotype.Service;
import org.springframework.util.Assert;

import java.io.InputStream;
import java.util.List;
import java.util.Map;
import java.util.Optional;
import java.util.Set;

@Service
@RequiredArgsConstructor
public class DataStorageApiService {

    private final DataStorageManager dataStorageManager;
    private final DataStorageRuleManager dataStorageRuleManager;
    private final GrantPermissionManager grantPermissionManager;
    private final MessageHelper messageHelper;
    private final TemporaryCredentialsManager temporaryCredentialsManager;
    private final RunMountService runMountService;

    @PostFilter("hasRole('ADMIN') OR hasPermission(filterObject, 'READ')")
    @AclMaskList
    public List<AbstractDataStorage> getDataStorages() {
        return dataStorageManager.getDataStorages();
    }

    @PostFilter("hasRole('ADMIN') OR (hasPermission(filterObject, 'READ') AND "
            + "hasPermission(filterObject, 'WRITE'))")
    @AclMaskList
    public List<AbstractDataStorage> getWritableStorages() {
        return dataStorageManager.getDataStorages();
    }

    @PostFilter("hasRole('ADMIN') OR (hasPermission(filterObject.storage, 'READ') OR "
            + "hasPermission(filterObject.storage, 'WRITE'))")
    @AclMaskDelegateList
    public List<DataStorageWithShareMount> getAvailableStoragesWithShareMount(final Long fromRegionId) {
        return dataStorageManager.getDataStoragesWithShareMountObject(fromRegionId);
    }

    @PostFilter("hasRole('ADMIN') OR (hasPermission(filterObject.storage, 'READ') OR "
            + "hasPermission(filterObject.storage, 'WRITE'))")
    @AclMaskDelegateList
    public List<DataStorageWithShareMount> getAllStoragesWithShareMount() {
        return dataStorageManager.getAllStoragesWithShareMountObject();
    }

    @PostFilter("hasRole('ADMIN') OR (hasPermission(filterObject, 'READ') OR "
            + "hasPermission(filterObject, 'WRITE'))")
    @AclMaskList
    public List<AbstractDataStorage> getAvailableStorages() {
        return dataStorageManager.getDataStorages();
    }

    @PreAuthorize(AclExpressions.STORAGE_ID_READ)
    @AclMask
    public AbstractDataStorage load(final Long id) {
        return dataStorageManager.load(id);
    }

    @PostAuthorize("hasRole('ADMIN') OR hasPermission(returnObject, 'READ')")
    @AclMask
    public AbstractDataStorage loadByNameOrId(final String identifier) {
        return dataStorageManager.loadByNameOrId(identifier);
    }

    @PostAuthorize("hasRole('ADMIN') OR hasPermission(returnObject, 'READ')")
    @AclMask
    public AbstractDataStorage loadByPathOrId(final String identifier) {
        return dataStorageManager.loadByPathOrId(identifier);
    }

    @PreAuthorize(AclExpressions.STORAGE_ID_READ)
    public DataStorageListing getDataStorageItems(final Long id, final String path,
            Boolean showVersion, Integer pageSize, String marker) {
        return dataStorageManager.getDataStorageItems(id, path, showVersion, pageSize, marker);
    }

    @PreAuthorize(AclExpressions.STORAGE_ID_OWNER)
    public DataStorageListing getDataStorageItemsOwner(Long id, String path,
            Boolean showVersion, Integer pageSize, String marker) {
        return dataStorageManager.getDataStorageItems(id, path, showVersion, pageSize, marker);
    }

    @PreAuthorize(AclExpressions.STORAGE_ID_WRITE)
    public List<AbstractDataStorageItem> updateDataStorageItems(final Long id,
            List<UpdateDataStorageItemVO> list) throws DataStorageException {
        return dataStorageManager.updateDataStorageItems(id, list);
    }

    @PreAuthorize(AclExpressions.STORAGE_ID_WRITE)
    public DataStorageFile createDataStorageFile(final Long id,
            String folder, final String name, byte[] contents) throws DataStorageException {
        return dataStorageManager.createDataStorageFile(id, folder, name, contents);
    }

    @PreAuthorize(AclExpressions.STORAGE_ID_WRITE)
    public DataStorageFile createDataStorageFile(final Long id, String folder, final String name,
                                                 InputStream inputStream) throws DataStorageException {
        return dataStorageManager.createDataStorageFile(id, folder, name, inputStream);
    }

    @PreAuthorize(AclExpressions.STORAGE_ID_WRITE)
    public DataStorageFile createDataStorageFile(final Long id, String path, byte[] contents)
            throws DataStorageException {
        return dataStorageManager.createDataStorageFile(id, path, contents);
    }

    @PreAuthorize(AclExpressions.STORAGE_ID_WRITE)
    public int deleteDataStorageItems(final Long id, List<UpdateDataStorageItemVO> list,
            Boolean totally)
            throws DataStorageException {
        return dataStorageManager.deleteDataStorageItems(id, list, totally);
    }

    @PreAuthorize(AclExpressions.STORAGE_ID_OWNER)
    public int deleteDataStorageItemsOwner(Long id, List<UpdateDataStorageItemVO> list,
            Boolean totally) throws DataStorageException {
        return dataStorageManager.deleteDataStorageItems(id, list, totally);
    }

    @PreAuthorize(AclExpressions.STORAGE_ID_READ)
    public DataStorageDownloadFileUrl generateDataStorageItemUrl(final Long id, final String path,
            String version, ContentDisposition contentDisposition) {
        return dataStorageManager.generateDataStorageItemUrl(id, path, version, contentDisposition);
    }

    @PreAuthorize(AclExpressions.STORAGE_ID_OWNER)
    public DataStorageDownloadFileUrl generateDataStorageItemUrlOwner(
            Long id, String path,
            String version, ContentDisposition contentDisposition) {
        return dataStorageManager.generateDataStorageItemUrl(id, path, version, contentDisposition);
    }

    @PreAuthorize(AclExpressions.STORAGE_ID_PERMISSIONS)
    public List<DataStorageDownloadFileUrl> generateDataStorageItemUrl(final Long id,
                                                                       final List<String> paths,
                                                                       final List<String> permissions,
                                                                       final long hours) {
        return dataStorageManager.generateDataStorageItemUrl(id, paths, permissions, hours);
    }

    @PreAuthorize(AclExpressions.STORAGE_ID_WRITE)
    public DataStorageDownloadFileUrl generateDataStorageItemUploadUrl(Long id, String path) {
        return dataStorageManager.generateDataStorageItemUploadUrl(id, path);
    }

    @PreAuthorize(AclExpressions.STORAGE_ID_WRITE)
    public List<DataStorageDownloadFileUrl> generateDataStorageItemUploadUrl(Long id, List<String> paths) {
        return dataStorageManager.generateDataStorageItemUploadUrl(id, paths);
    }

    @PreAuthorize(AclExpressions.STORAGE_ID_OWNER)
    public void restoreFileVersion(Long id, String path, String version)
            throws DataStorageException {
        dataStorageManager.restoreVersion(id, path, version);
    }

    @PreAuthorize("hasRole('ADMIN') OR "
            + "(#dataStorageVO.parentFolderId != null AND hasRole('STORAGE_MANAGER') AND "
            + "hasPermission(#dataStorageVO.parentFolderId, 'com.epam.pipeline.entity.pipeline.Folder', 'WRITE'))")
    public SecuredEntityWithAction<AbstractDataStorage> create(final DataStorageVO dataStorageVO,
                                                               final boolean proceedOnCloud,
                                                               final boolean skipPolicy) {
        return dataStorageManager.create(dataStorageVO, proceedOnCloud, true, true, skipPolicy);
    }

    @PreAuthorize("hasRole('ADMIN') OR @grantPermissionManager.storagePermission(#dataStorageVO.id, 'WRITE')")
    @AclMask
    public AbstractDataStorage update(DataStorageVO dataStorageVO) {
        return dataStorageManager.update(dataStorageVO);
    }

    @PreAuthorize("hasRole('ADMIN') OR @grantPermissionManager.storagePermission(#dataStorageVO.id, 'OWNER')")
    public AbstractDataStorage updatePolicy(DataStorageVO dataStorageVO) {
        return dataStorageManager.updatePolicy(dataStorageVO);
    }

    @PreAuthorize("hasRole('ADMIN') OR (hasRole('STORAGE_MANAGER') AND "
            + "@grantPermissionManager.storagePermission(#id, 'WRITE'))")
    public AbstractDataStorage delete(Long id, boolean proceedOnCloud) {
        return dataStorageManager.delete(id, proceedOnCloud);
    }

    @PreAuthorize("hasRole('ADMIN') OR "
            + "hasPermission(#rule.pipelineId, 'com.epam.pipeline.entity.pipeline.Pipeline', 'WRITE')")
    public DataStorageRule createRule(DataStorageRule rule) {
        return dataStorageRuleManager.createRule(rule);
    }

    @PreAuthorize(AclExpressions.PIPELINE_ID_READ)
    public List<DataStorageRule> loadRules(Long id, String fileMask) {
        return dataStorageRuleManager.loadRules(id, fileMask);
    }

    @PreAuthorize(AclExpressions.PIPELINE_ID_WRITE)
    public DataStorageRule deleteRule(Long id, String fileMask) {
        return dataStorageRuleManager.deleteRule(id, fileMask);
    }

    @PreAuthorize("(hasRole('ADMIN') OR @grantPermissionManager.listedStoragePermissions(#operations)) "
                  + "AND @dataStorageApiService.checkStorageShared(#operations)")
    public TemporaryCredentials generateCredentials(final List<DataStorageAction> operations) {
        return temporaryCredentialsManager.generate(operations);
    }

    public boolean checkStorageShared(List<DataStorageAction> actions) {
        return ListUtils.emptyIfNull(actions)
            .stream().findFirst()
            .map(action -> grantPermissionManager.checkStorageShared(action.getId())).orElse(true);
    }

    public void validateOperation(List<DataStorageAction> operations) {
        operations.forEach(operation -> Assert.isTrue(operation.isList() || operation.isRead()
                        || operation.isWrite(),
                messageHelper.getMessage(MessageConstants.ERROR_INVALID_CREDENTIALS_REQUEST)));
    }

    @PreAuthorize(AclExpressions.STORAGE_ID_OWNER)
    public Map<String, String> updateDataStorageObjectTags(Long id, String path, Map<String, String> tags,
                                                           String version, Boolean rewrite) {
        return dataStorageManager.updateDataStorageObjectTags(id, path, tags, version, rewrite);
    }

    @PreAuthorize(AclExpressions.STORAGE_ID_OWNER)
    public Map<String, String> loadDataStorageObjectTagsOwner(Long id, String path, String version) {
        return dataStorageManager.loadDataStorageObjectTags(id, path, version);
    }

    @PreAuthorize(AclExpressions.STORAGE_ID_READ)
    public Map<String, String> loadDataStorageObjectTags(Long id, String path, String version) {
        return dataStorageManager.loadDataStorageObjectTags(id, path, version);
    }

    @PreAuthorize(AclExpressions.STORAGE_ID_OWNER)
    public Map<String, String> deleteDataStorageObjectTags(Long id, String path, Set<String> tags, String version) {
        return dataStorageManager.deleteDataStorageObjectTags(id, path, tags, version);
    }

    @PreAuthorize(AclExpressions.STORAGE_ID_READ)
    public AbstractDataStorageItem getDataStorageItemWithTags(Long id, String path, Boolean showVersion) {
        return dataStorageManager.getDataStorageItemWithTags(id, path, showVersion);
    }

    @PreAuthorize(AclExpressions.STORAGE_ID_OWNER)
    public AbstractDataStorageItem getDataStorageItemOwnerWithTags(Long id, String path, Boolean showVersion) {
        return dataStorageManager.getDataStorageItemWithTags(id, path, showVersion);
    }

    @PreAuthorize(AclExpressions.STORAGE_ID_OWNER)
    public DataStorageItemContent getDataStorageItemContentOwner(Long id, String path, String version) {
        return dataStorageManager.getDataStorageItemContent(id, path, version);
    }

    @PreAuthorize(AclExpressions.STORAGE_ID_READ)
    public DataStorageItemContent getDataStorageItemContent(Long id, String path, String version) {
        return dataStorageManager.getDataStorageItemContent(id, path, version);
    }

    @PreAuthorize(AclExpressions.STORAGE_ID_READ)
    public DataStorageStreamingContent getStreamingContent(Long id, String path, String version) {
        return dataStorageManager.getStreamingContent(id, path, version);
    }

    @PreAuthorize(AclExpressions.STORAGE_ID_WRITE)
    @AclMask
    public String getDataStorageSharedLink(Long id) {
        return dataStorageManager.generateSharedUrlForStorage(id);
    }

    @PreAuthorize(AclExpressions.ADMIN_ONLY)
    public EntityWithPermissionVO getStoragePermission(Integer page, Integer pageSize, Integer filterMask) {
        Integer mask = Optional.ofNullable(filterMask)
                .orElse(AclPermission.WRITE.getMask() | AclPermission.READ.getMask());
        return grantPermissionManager
                .loadAllEntitiesPermissions(AclClass.DATA_STORAGE, page, pageSize, true, mask);
    }

    @PostAuthorize(AclExpressions.STORAGE_PATHS_READ)
    public List<PathDescription> getDataSizes(final List<String> paths) {
        return dataStorageManager.getDataSizes(paths);
    }

    @PreAuthorize("hasRole('ADMIN') OR @grantPermissionManager.storagePermissionByName(#id, 'READ')")
    public StorageUsage getStorageUsage(final String id, final String path) {
        return dataStorageManager.getStorageUsage(id, path);
    }
<<<<<<< HEAD

    @PreAuthorize("hasRole('ADMIN')")
    public MountCommand buildMontCommand(final Long id, final String rootMountPoint) {
        return dataStorageManager.buildMontCommand(id, rootMountPoint);
=======
    @PreAuthorize(AclExpressions.RUN_ID_OWNER)
    public StorageMountPath getSharedFSSPathForRun(final Long runId, final boolean createFolder) {
        return runMountService.getSharedFSSPathForRun(runId, createFolder);
>>>>>>> 88353830
    }
}<|MERGE_RESOLUTION|>--- conflicted
+++ resolved
@@ -339,15 +339,13 @@
     public StorageUsage getStorageUsage(final String id, final String path) {
         return dataStorageManager.getStorageUsage(id, path);
     }
-<<<<<<< HEAD
+    @PreAuthorize(AclExpressions.RUN_ID_OWNER)
+    public StorageMountPath getSharedFSSPathForRun(final Long runId, final boolean createFolder) {
+        return runMountService.getSharedFSSPathForRun(runId, createFolder);
+    }
 
     @PreAuthorize("hasRole('ADMIN')")
     public MountCommand buildMontCommand(final Long id, final String rootMountPoint) {
         return dataStorageManager.buildMontCommand(id, rootMountPoint);
-=======
-    @PreAuthorize(AclExpressions.RUN_ID_OWNER)
-    public StorageMountPath getSharedFSSPathForRun(final Long runId, final boolean createFolder) {
-        return runMountService.getSharedFSSPathForRun(runId, createFolder);
->>>>>>> 88353830
     }
 }