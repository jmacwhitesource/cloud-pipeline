--- conflicted
+++ resolved
@@ -69,14 +69,10 @@
 import java.util.stream.Collectors;
 import java.util.stream.Stream;
 
-<<<<<<< HEAD
-import static org.hamcrest.CoreMatchers.is;
-=======
 import static com.epam.pipeline.utils.PasswordGenerator.generateRandomString;
 import static org.hamcrest.CoreMatchers.hasItems;
 import static org.hamcrest.CoreMatchers.is;
 import static org.hamcrest.CoreMatchers.startsWith;
->>>>>>> 8b0379c4
 import static org.junit.Assert.assertEquals;
 import static org.junit.Assert.assertFalse;
 import static org.junit.Assert.assertNotNull;
@@ -845,22 +841,6 @@
     }
 
     @Test
-<<<<<<< HEAD
-    public void shouldNotDeleteRunIfPipelineDeleted() {
-        final Pipeline pipeline = getPipeline();
-        final PipelineRun run = buildPipelineRun(pipeline.getId(), TEST_SERVICE_URL);
-        run.setPipelineName(TEST_PIPELINE_NAME);
-        pipelineRunDao.createPipelineRun(run);
-        pipelineDao.deletePipeline(pipeline.getId());
-
-        run.setPipelineId(null);
-        pipelineRunDao.updateRun(run);
-
-        final PipelineRun result = pipelineRunDao.loadPipelineRun(run.getId());
-        assertNotNull(result);
-        assertThat(result.getPipelineName(), is(TEST_PIPELINE_NAME));
-        assertNull(result.getPipelineId());
-=======
     public void shouldLoadRunByIdIn() {
         final RunSid userSid = runSid(TEST_USER, true);
         final RunSid groupSid = runSid(GROUP_NAME, false);
@@ -901,7 +881,23 @@
         pipelineRunDao.updateRun(run);
         final PipelineRun updatedRun = pipelineRunDao.loadPipelineRun(run.getId());
         assertTrue(updatedRun.isKubeServiceEnabled());
->>>>>>> 8b0379c4
+    }
+
+    @Test
+    public void shouldNotDeleteRunIfPipelineDeleted() {
+        final Pipeline pipeline = getPipeline();
+        final PipelineRun run = buildPipelineRun(pipeline.getId(), TEST_SERVICE_URL);
+        run.setPipelineName(TEST_PIPELINE_NAME);
+        pipelineRunDao.createPipelineRun(run);
+        pipelineDao.deletePipeline(pipeline.getId());
+
+        run.setPipelineId(null);
+        pipelineRunDao.updateRun(run);
+
+        final PipelineRun result = pipelineRunDao.loadPipelineRun(run.getId());
+        assertNotNull(result);
+        assertThat(result.getPipelineName(), is(TEST_PIPELINE_NAME));
+        assertNull(result.getPipelineId());
     }
 
     private PipelineRun createTestPipelineRun() {
