/*
 * Copyright 2017-2019 EPAM Systems, Inc. (https://www.epam.com/)
 *
 * Licensed under the Apache License, Version 2.0 (the "License");
 * you may not use this file except in compliance with the License.
 * You may obtain a copy of the License at
 *
 *     http://www.apache.org/licenses/LICENSE-2.0
 *
 * Unless required by applicable law or agreed to in writing, software
 * distributed under the License is distributed on an "AS IS" BASIS,
 * WITHOUT WARRANTIES OR CONDITIONS OF ANY KIND, either express or implied.
 * See the License for the specific language governing permissions and
 * limitations under the License.
 */

package com.epam.pipeline.app;

import com.epam.pipeline.common.MessageHelper;
import com.epam.pipeline.dao.monitoring.MonitoringESDao;
import com.epam.pipeline.manager.cloud.CloudFacade;
import com.epam.pipeline.manager.cluster.InstanceOfferScheduler;
import com.epam.pipeline.manager.cluster.performancemonitoring.ESMonitoringManager;
import com.epam.pipeline.manager.scheduling.AutowiringSpringBeanJobFactory;
import com.epam.pipeline.security.jwt.JwtTokenGenerator;
import com.epam.pipeline.security.jwt.JwtTokenVerifier;
import org.springframework.beans.factory.annotation.Autowired;
import org.springframework.boot.SpringApplication;
import org.springframework.boot.SpringBootConfiguration;
import org.springframework.boot.actuate.autoconfigure.ManagementWebSecurityAutoConfiguration;
import org.springframework.boot.autoconfigure.EnableAutoConfiguration;
import org.springframework.boot.autoconfigure.security.SecurityAutoConfiguration;
import org.springframework.boot.autoconfigure.security.SecurityFilterAutoConfiguration;
import org.springframework.boot.context.embedded.EmbeddedServletContainerCustomizer;
import org.springframework.boot.context.embedded.tomcat.TomcatEmbeddedServletContainerFactory;
import org.springframework.boot.test.mock.mockito.MockBean;
import org.springframework.context.ApplicationContext;
import org.springframework.context.annotation.Bean;
import org.springframework.context.annotation.ComponentScan;
import org.springframework.context.annotation.FilterType;
import org.springframework.context.annotation.Import;
import org.springframework.context.support.ResourceBundleMessageSource;
import org.springframework.scheduling.TaskScheduler;
import org.springframework.scheduling.concurrent.ThreadPoolTaskScheduler;
import org.springframework.security.access.PermissionEvaluator;
import org.springframework.security.access.expression.DenyAllPermissionEvaluator;
import org.springframework.security.acls.domain.SidRetrievalStrategyImpl;
import org.springframework.security.acls.model.SidRetrievalStrategy;
import org.springframework.security.saml.key.KeyManager;
import org.springframework.test.context.TestPropertySource;
import org.springframework.scheduling.quartz.SchedulerFactoryBean;
<<<<<<< HEAD
import org.springframework.scheduling.quartz.SpringBeanJobFactory;
=======
>>>>>>> d5cc9384

import java.io.FileNotFoundException;
import java.util.concurrent.Executor;

@SpringBootConfiguration
@Import({AppMVCConfiguration.class,
        DBConfiguration.class,
        MappersConfiguration.class,
        ContextualPreferenceConfiguration.class})
@EnableAutoConfiguration(exclude = {
        SecurityAutoConfiguration.class,
        ManagementWebSecurityAutoConfiguration.class,
        SecurityFilterAutoConfiguration.class})
@ComponentScan(
        basePackages = {
                "com.epam.pipeline.dao",
                "com.epam.pipeline.manager",
                "com.epam.pipeline.security",
                "com.epam.pipeline.acl"},
        excludeFilters = {
        @ComponentScan.Filter(type = FilterType.REGEX, pattern="com.epam.pipeline.manager.security.acl.*"),
        @ComponentScan.Filter(type = FilterType.ASSIGNABLE_TYPE, classes = InstanceOfferScheduler.class)})
@TestPropertySource(value={"classpath:test-application.properties"})
@SuppressWarnings("checkstyle:HideUtilityClassConstructor")
public class TestApplication {

    public static void main(String[] args) {
        SpringApplication.run(TestApplication.class, args);
    }

    @Autowired
    private ApplicationContext applicationContext;

    @MockBean // TODO: remove and fix what's wrong
    public MonitoringESDao monitoringESDao;

    @MockBean
    public ESMonitoringManager esMonitoringManager;

    @MockBean
    public CloudFacade cloudFacade;

    @MockBean
    public KeyManager keyManager;

    @MockBean
    public JwtTokenGenerator jwtTokenGenerator;

    @MockBean
    public JwtTokenVerifier jwtTokenVerifier;

    @MockBean
    public Executor dataStoragePathExecutor;

    @MockBean
    public TaskScheduler scheduler;

    @Bean
    public EmbeddedServletContainerCustomizer containerCustomizer() throws FileNotFoundException {

        return container -> {
            if(container instanceof TomcatEmbeddedServletContainerFactory) {
                TomcatEmbeddedServletContainerFactory containerFactory =
                        (TomcatEmbeddedServletContainerFactory) container;
                containerFactory.addConnectorCustomizers((connector -> connector.setSecure(false)));
            }
        };
    }

    @Bean
    public SidRetrievalStrategy sidRetrievalStrategy() {
        return new SidRetrievalStrategyImpl();
    }

    @Bean
    public MessageHelper messageHelper() {
        return new MessageHelper(messageSource());
    }

    @Bean
    public ResourceBundleMessageSource messageSource() {
        ResourceBundleMessageSource messageSource = new ResourceBundleMessageSource();
        messageSource.setBasename("messages");
        messageSource.setDefaultEncoding("UTF-8");
        return messageSource;
    }


    @Bean
    public ThreadPoolTaskScheduler taskScheduler() {
        ThreadPoolTaskScheduler scheduler = new ThreadPoolTaskScheduler();
        scheduler.setPoolSize(3); // For PodMonior, AutoscaleManager and ToolScanSceduler
        return scheduler;
    }

    @Bean
    public PermissionEvaluator permissionEvaluator() {
        return new DenyAllPermissionEvaluator();
    }

    @Bean
<<<<<<< HEAD
    public SpringBeanJobFactory springBeanJobFactory() {
        AutowiringSpringBeanJobFactory jobFactory = new AutowiringSpringBeanJobFactory();
        jobFactory.setApplicationContext(applicationContext);
        return jobFactory;
    }

    @Bean
    public SchedulerFactoryBean schedulerFactoryBean() {
        SchedulerFactoryBean schedulerFactory = new SchedulerFactoryBean();
        schedulerFactory.setJobFactory(springBeanJobFactory());
=======
    public SchedulerFactoryBean schedulerFactoryBean(final ApplicationContext applicationContext) {
        final SchedulerFactoryBean schedulerFactory = new SchedulerFactoryBean();
        final AutowiringSpringBeanJobFactory jobFactory = new AutowiringSpringBeanJobFactory();
        jobFactory.setApplicationContext(applicationContext);
        schedulerFactory.setJobFactory(jobFactory);
>>>>>>> d5cc9384
        return schedulerFactory;
    }

}
<|MERGE_RESOLUTION|>--- conflicted
+++ resolved
@@ -24,7 +24,6 @@
 import com.epam.pipeline.manager.scheduling.AutowiringSpringBeanJobFactory;
 import com.epam.pipeline.security.jwt.JwtTokenGenerator;
 import com.epam.pipeline.security.jwt.JwtTokenVerifier;
-import org.springframework.beans.factory.annotation.Autowired;
 import org.springframework.boot.SpringApplication;
 import org.springframework.boot.SpringBootConfiguration;
 import org.springframework.boot.actuate.autoconfigure.ManagementWebSecurityAutoConfiguration;
@@ -49,10 +48,6 @@
 import org.springframework.security.saml.key.KeyManager;
 import org.springframework.test.context.TestPropertySource;
 import org.springframework.scheduling.quartz.SchedulerFactoryBean;
-<<<<<<< HEAD
-import org.springframework.scheduling.quartz.SpringBeanJobFactory;
-=======
->>>>>>> d5cc9384
 
 import java.io.FileNotFoundException;
 import java.util.concurrent.Executor;
@@ -82,9 +77,6 @@
     public static void main(String[] args) {
         SpringApplication.run(TestApplication.class, args);
     }
-
-    @Autowired
-    private ApplicationContext applicationContext;
 
     @MockBean // TODO: remove and fix what's wrong
     public MonitoringESDao monitoringESDao;
@@ -154,24 +146,11 @@
     }
 
     @Bean
-<<<<<<< HEAD
-    public SpringBeanJobFactory springBeanJobFactory() {
-        AutowiringSpringBeanJobFactory jobFactory = new AutowiringSpringBeanJobFactory();
-        jobFactory.setApplicationContext(applicationContext);
-        return jobFactory;
-    }
-
-    @Bean
-    public SchedulerFactoryBean schedulerFactoryBean() {
-        SchedulerFactoryBean schedulerFactory = new SchedulerFactoryBean();
-        schedulerFactory.setJobFactory(springBeanJobFactory());
-=======
     public SchedulerFactoryBean schedulerFactoryBean(final ApplicationContext applicationContext) {
         final SchedulerFactoryBean schedulerFactory = new SchedulerFactoryBean();
         final AutowiringSpringBeanJobFactory jobFactory = new AutowiringSpringBeanJobFactory();
         jobFactory.setApplicationContext(applicationContext);
         schedulerFactory.setJobFactory(jobFactory);
->>>>>>> d5cc9384
         return schedulerFactory;
     }
 
