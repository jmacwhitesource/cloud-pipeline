/*
 * Copyright 2017-2020 EPAM Systems, Inc. (https://www.epam.com/)
 *
 * Licensed under the Apache License, Version 2.0 (the "License");
 * you may not use this file except in compliance with the License.
 * You may obtain a copy of the License at
 *
 * http://www.apache.org/licenses/LICENSE-2.0
 *
 * Unless required by applicable law or agreed to in writing, software
 * distributed under the License is distributed on an "AS IS" BASIS,
 * WITHOUT WARRANTIES OR CONDITIONS OF ANY KIND, either express or implied.
 * See the License for the specific language governing permissions and
 * limitations under the License.
 */

package com.epam.pipeline.manager.datastorage.providers.nfs;

import com.epam.pipeline.entity.datastorage.MountCommand;
import com.epam.pipeline.entity.datastorage.MountType;
import com.epam.pipeline.entity.region.AwsRegion;
import com.epam.pipeline.entity.region.AzureRegion;
import com.epam.pipeline.entity.region.AzureRegionCredentials;
import com.epam.pipeline.manager.ObjectCreatorUtils;
import org.apache.commons.lang3.tuple.Pair;
import org.junit.Assert;
import org.junit.Test;
import org.junit.experimental.runners.Enclosed;
import org.junit.runner.RunWith;
import org.junit.runners.Parameterized;

import java.util.Arrays;
import java.util.Collection;

@RunWith(Enclosed.class)
public class NFSHelperTest {

<<<<<<< HEAD
    private static final String TEST_PATH = "localhost";
    private static final String EMPTY_STRING = "";
    private static final String RESOURCE_GROUP = "rg";
    private static final String TEST_STORAGE_ACC = "account";
    private static final String TEST_STORAGE_KEY = "key";
    private static final String TEST_OPTIONS = "options";

    @Test
    public void getNFSMountOption() {
        String protocol = MountType.NFS.getProtocol();
        Pair<String, MountCommand> result = NFSHelper.getNFSMountOption(new AwsRegion(), null, EMPTY_STRING, protocol);
        Assert.assertEquals(EMPTY_STRING, result.getKey());
        Assert.assertEquals(EMPTY_STRING, result.getValue().getCommandPattern());
        Assert.assertFalse(result.getValue().isCredentialsRequired());

        protocol = MountType.SMB.getProtocol();
        AzureRegion azureRegion = ObjectCreatorUtils.getDefaultAzureRegion(RESOURCE_GROUP, TEST_STORAGE_ACC);
        AzureRegionCredentials credentials = ObjectCreatorUtils.getAzureCredentials(TEST_STORAGE_KEY);
        result = NFSHelper.getNFSMountOption(azureRegion, credentials, EMPTY_STRING, protocol);
        Assert.assertEquals("-o ,username=account,password=key", result.getKey());
        Assert.assertEquals("-o ,username=%s,password=%s", result.getValue().getCommandPattern());
        Assert.assertTrue(result.getValue().isCredentialsRequired());

        result = NFSHelper.getNFSMountOption(azureRegion, credentials, TEST_OPTIONS, protocol);
        Assert.assertEquals("-o options,username=account,password=key", result.getKey());
        Assert.assertEquals("-o options,username=%s,password=%s", result.getValue().getCommandPattern());
        Assert.assertTrue(result.getValue().isCredentialsRequired());

        azureRegion = ObjectCreatorUtils.getDefaultAzureRegion(RESOURCE_GROUP, null);
        result = NFSHelper.getNFSMountOption(azureRegion, null, EMPTY_STRING, protocol);
        Assert.assertEquals(EMPTY_STRING, result.getKey());
        Assert.assertEquals(EMPTY_STRING, result.getValue().getCommandPattern());
        Assert.assertFalse(result.getValue().isCredentialsRequired());
    }
=======
    public static class NonParametrizedTests {
        private static final String TEST_PATH = "localhost";
        private static final String TEST_LUSTRE_PATH = "localhost@tcp:/lustre";
        private static final String EMPTY_STRING = "";
        private static final String RESOURCE_GROUP = "rg";

        @Test
        public void getNFSMountOption() {
            String protocol = MountType.NFS.getProtocol();
            String result = NFSHelper.getNFSMountOption(new AwsRegion(), null, EMPTY_STRING, protocol);
            Assert.assertEquals(EMPTY_STRING, result);

            protocol = MountType.SMB.getProtocol();
            AzureRegion azureRegion = ObjectCreatorUtils.getDefaultAzureRegion(RESOURCE_GROUP, "account");
            AzureRegionCredentials credentials = ObjectCreatorUtils.getAzureCredentials("key");
            result = NFSHelper.getNFSMountOption(azureRegion, credentials, EMPTY_STRING, protocol);
            Assert.assertEquals("-o ,username=account,password=key", result);

            result = NFSHelper.getNFSMountOption(azureRegion, credentials, "options", protocol);
            Assert.assertEquals("-o options,username=account,password=key", result);

            azureRegion = ObjectCreatorUtils.getDefaultAzureRegion(RESOURCE_GROUP, null);
            result = NFSHelper.getNFSMountOption(azureRegion, null, EMPTY_STRING, protocol);
            Assert.assertEquals(EMPTY_STRING, result);

        }
>>>>>>> 88353830

        @Test
        public void formatNfsPath() {
            final String rightPath = "//samba.share/path";
            String result = NFSHelper.formatNfsPath(rightPath, "cifs");
            Assert.assertEquals(rightPath, result);

            final String unformattedPath = "samba.share/path";
            result = NFSHelper.formatNfsPath(unformattedPath, "cifs");
            //smb protocol -> should format with //
            Assert.assertEquals("//" + unformattedPath, result);

            //lustre protocol -> remove path separator from the end
            result = NFSHelper.formatNfsPath(TEST_LUSTRE_PATH+ "/", "lustre");
            Assert.assertEquals(TEST_LUSTRE_PATH, result);

            //nfs protocol -> should add suffix
            result = NFSHelper.formatNfsPath(TEST_PATH, "nfs");
            Assert.assertEquals(TEST_PATH + ":/", result);
        }

        @Test
        public void getNfsRootPathTest() {
            String nfsRootPath = NFSHelper.getNfsRootPath(TEST_PATH + ":" + "directory");
            Assert.assertEquals(TEST_PATH + ":", nfsRootPath);
            nfsRootPath = NFSHelper.getNfsRootPath(TEST_PATH + ":" + "/directory");
            Assert.assertEquals(TEST_PATH + ":/", nfsRootPath);
            nfsRootPath = NFSHelper.getNfsRootPath(TEST_PATH + ":" + "/mnt/");
            Assert.assertEquals(TEST_PATH + ":/", nfsRootPath);
            nfsRootPath = NFSHelper.getNfsRootPath(TEST_PATH + ":" + "mnt/");
            Assert.assertEquals(TEST_PATH + ":", nfsRootPath);
            nfsRootPath = NFSHelper.getNfsRootPath(TEST_PATH + ":" + "/mnt/directory");
            Assert.assertEquals(TEST_PATH + ":/mnt/", nfsRootPath);
            nfsRootPath = NFSHelper.getNfsRootPath(TEST_PATH  + "/mnt/directory");
            Assert.assertEquals(TEST_PATH + "/mnt/", nfsRootPath);
            String lustreRootPath = NFSHelper.getNfsRootPath("host@tcp:/lustre/directory");
            Assert.assertEquals("host@tcp:/lustre", lustreRootPath);
        }

        @Test(expected = IllegalArgumentException.class)
        public void getNfsRootPathShouldFailIfPathInvalid() {
            NFSHelper.getNfsRootPath(TEST_PATH + ":");
        }
    }

    @RunWith(Parameterized.class)
    public static class InvalidLustrePathTests {

        private final String caseName;
        private final boolean isValid;
        private final String lustrePath;

        public InvalidLustrePathTests(final String caseName, final boolean isValid, final String path) {
            this.caseName = caseName;
            this.isValid = isValid;
            this.lustrePath = path;
        }

        @Parameterized.Parameters
        public static Collection<Object[]> data() {
            return Arrays.asList(new Object[][] {
                {
                    "empty lnd, host delimiter, filesystem name",
                    false,
                    "host"
                },
                {
                    "empty lnd, filesystem name",
                    false,
                    "host:/"
                },
                {
                    "empty lnd",
                    false,
                    "host:/lustre"
                },
                {
                    "invalid delimiter",
                    false,
                    "host@tcp/lustre"
                },
                {
                    "empty filesystem name",
                    false,
                    "host@tcp:/"
                },
                {
                    "valid path",
                    true,
                    "host@tcp:/lustre"
                },
                {
                    "valid multi-mgs path",
                    true,
                    "host1@tcp:host2@tcp:/lustre"
                },
                {
                    "valid path with port specification",
                    true,
                    "host:1234@tcp:/lustre"
                },
                {
                    "valid multi-nid path with port specification for one",
                    true,
                    "host1@tcp:host2:1234@tcp:/lustre"
                },
                {
                    "valid multi-nid path with port specification for one",
                    true,
                    "host1:1234@tcp:host2:1234@tcp:/lustre"
                }
            });
        }

        @Test
        public void shouldThrowException() {
            final boolean lustrePathValidationResult = NFSHelper.isValidLustrePath(lustrePath);
            Assert.assertEquals(isValid, lustrePathValidationResult);
        }
    }

    @Test
    public void shouldBuildCommandWithCredentialsForAzureSmb() {
        String protocol = MountType.SMB.getProtocol();
        AzureRegion azureRegion = ObjectCreatorUtils.getDefaultAzureRegion(RESOURCE_GROUP, TEST_STORAGE_ACC);
        AzureRegionCredentials credentials = ObjectCreatorUtils.getAzureCredentials(TEST_STORAGE_KEY);

        Pair<String, MountCommand> result = NFSHelper.getNFSMountCommand(azureRegion, credentials, TEST_OPTIONS,
                protocol, "/root", "/mnt");

        Assert.assertEquals("sudo mount -t cifs -o options,username=account,password=key /root /mnt",
                result.getKey());
        Assert.assertEquals("sudo mount -t cifs -o options,username=%s,password=%s /root /mnt",
                result.getValue().getCommandPattern());
        Assert.assertTrue(result.getValue().isCredentialsRequired());
    }
}<|MERGE_RESOLUTION|>--- conflicted
+++ resolved
@@ -35,69 +35,43 @@
 @RunWith(Enclosed.class)
 public class NFSHelperTest {
 
-<<<<<<< HEAD
-    private static final String TEST_PATH = "localhost";
-    private static final String EMPTY_STRING = "";
-    private static final String RESOURCE_GROUP = "rg";
-    private static final String TEST_STORAGE_ACC = "account";
-    private static final String TEST_STORAGE_KEY = "key";
-    private static final String TEST_OPTIONS = "options";
-
-    @Test
-    public void getNFSMountOption() {
-        String protocol = MountType.NFS.getProtocol();
-        Pair<String, MountCommand> result = NFSHelper.getNFSMountOption(new AwsRegion(), null, EMPTY_STRING, protocol);
-        Assert.assertEquals(EMPTY_STRING, result.getKey());
-        Assert.assertEquals(EMPTY_STRING, result.getValue().getCommandPattern());
-        Assert.assertFalse(result.getValue().isCredentialsRequired());
-
-        protocol = MountType.SMB.getProtocol();
-        AzureRegion azureRegion = ObjectCreatorUtils.getDefaultAzureRegion(RESOURCE_GROUP, TEST_STORAGE_ACC);
-        AzureRegionCredentials credentials = ObjectCreatorUtils.getAzureCredentials(TEST_STORAGE_KEY);
-        result = NFSHelper.getNFSMountOption(azureRegion, credentials, EMPTY_STRING, protocol);
-        Assert.assertEquals("-o ,username=account,password=key", result.getKey());
-        Assert.assertEquals("-o ,username=%s,password=%s", result.getValue().getCommandPattern());
-        Assert.assertTrue(result.getValue().isCredentialsRequired());
-
-        result = NFSHelper.getNFSMountOption(azureRegion, credentials, TEST_OPTIONS, protocol);
-        Assert.assertEquals("-o options,username=account,password=key", result.getKey());
-        Assert.assertEquals("-o options,username=%s,password=%s", result.getValue().getCommandPattern());
-        Assert.assertTrue(result.getValue().isCredentialsRequired());
-
-        azureRegion = ObjectCreatorUtils.getDefaultAzureRegion(RESOURCE_GROUP, null);
-        result = NFSHelper.getNFSMountOption(azureRegion, null, EMPTY_STRING, protocol);
-        Assert.assertEquals(EMPTY_STRING, result.getKey());
-        Assert.assertEquals(EMPTY_STRING, result.getValue().getCommandPattern());
-        Assert.assertFalse(result.getValue().isCredentialsRequired());
-    }
-=======
     public static class NonParametrizedTests {
         private static final String TEST_PATH = "localhost";
         private static final String TEST_LUSTRE_PATH = "localhost@tcp:/lustre";
         private static final String EMPTY_STRING = "";
         private static final String RESOURCE_GROUP = "rg";
+        private static final String TEST_STORAGE_ACC = "account";
+        private static final String TEST_STORAGE_KEY = "key";
+        private static final String TEST_OPTIONS = "options";
 
         @Test
         public void getNFSMountOption() {
             String protocol = MountType.NFS.getProtocol();
-            String result = NFSHelper.getNFSMountOption(new AwsRegion(), null, EMPTY_STRING, protocol);
-            Assert.assertEquals(EMPTY_STRING, result);
+            Pair<String, MountCommand> result = NFSHelper
+                    .getNFSMountOption(new AwsRegion(), null, EMPTY_STRING, protocol);
+            Assert.assertEquals(EMPTY_STRING, result.getKey());
+            Assert.assertEquals(EMPTY_STRING, result.getValue().getCommandPattern());
+            Assert.assertFalse(result.getValue().isCredentialsRequired());
 
             protocol = MountType.SMB.getProtocol();
-            AzureRegion azureRegion = ObjectCreatorUtils.getDefaultAzureRegion(RESOURCE_GROUP, "account");
-            AzureRegionCredentials credentials = ObjectCreatorUtils.getAzureCredentials("key");
+            AzureRegion azureRegion = ObjectCreatorUtils.getDefaultAzureRegion(RESOURCE_GROUP, TEST_STORAGE_ACC);
+            AzureRegionCredentials credentials = ObjectCreatorUtils.getAzureCredentials(TEST_STORAGE_KEY);
             result = NFSHelper.getNFSMountOption(azureRegion, credentials, EMPTY_STRING, protocol);
-            Assert.assertEquals("-o ,username=account,password=key", result);
-
-            result = NFSHelper.getNFSMountOption(azureRegion, credentials, "options", protocol);
-            Assert.assertEquals("-o options,username=account,password=key", result);
+            Assert.assertEquals("-o ,username=account,password=key", result.getKey());
+            Assert.assertEquals("-o ,username=%s,password=%s", result.getValue().getCommandPattern());
+            Assert.assertTrue(result.getValue().isCredentialsRequired());
+
+            result = NFSHelper.getNFSMountOption(azureRegion, credentials, TEST_OPTIONS, protocol);
+            Assert.assertEquals("-o options,username=account,password=key", result.getKey());
+            Assert.assertEquals("-o options,username=%s,password=%s", result.getValue().getCommandPattern());
+            Assert.assertTrue(result.getValue().isCredentialsRequired());
 
             azureRegion = ObjectCreatorUtils.getDefaultAzureRegion(RESOURCE_GROUP, null);
             result = NFSHelper.getNFSMountOption(azureRegion, null, EMPTY_STRING, protocol);
-            Assert.assertEquals(EMPTY_STRING, result);
-
-        }
->>>>>>> 88353830
+            Assert.assertEquals(EMPTY_STRING, result.getKey());
+            Assert.assertEquals(EMPTY_STRING, result.getValue().getCommandPattern());
+            Assert.assertFalse(result.getValue().isCredentialsRequired());
+        }
 
         @Test
         public void formatNfsPath() {
@@ -141,6 +115,22 @@
         public void getNfsRootPathShouldFailIfPathInvalid() {
             NFSHelper.getNfsRootPath(TEST_PATH + ":");
         }
+
+        @Test
+        public void shouldBuildCommandWithCredentialsForAzureSmb() {
+            final String protocol = MountType.SMB.getProtocol();
+            final AzureRegion azureRegion = ObjectCreatorUtils.getDefaultAzureRegion(RESOURCE_GROUP, TEST_STORAGE_ACC);
+            final AzureRegionCredentials credentials = ObjectCreatorUtils.getAzureCredentials(TEST_STORAGE_KEY);
+
+            final Pair<String, MountCommand> result = NFSHelper.getNFSMountCommand(azureRegion, credentials,
+                    TEST_OPTIONS, protocol, "/root", "/mnt");
+
+            Assert.assertEquals("sudo mount -t cifs -o options,username=account,password=key /root /mnt",
+                    result.getKey());
+            Assert.assertEquals("sudo mount -t cifs -o options,username=%s,password=%s /root /mnt",
+                    result.getValue().getCommandPattern());
+            Assert.assertTrue(result.getValue().isCredentialsRequired());
+        }
     }
 
     @RunWith(Parameterized.class)
@@ -218,20 +208,4 @@
             Assert.assertEquals(isValid, lustrePathValidationResult);
         }
     }
-
-    @Test
-    public void shouldBuildCommandWithCredentialsForAzureSmb() {
-        String protocol = MountType.SMB.getProtocol();
-        AzureRegion azureRegion = ObjectCreatorUtils.getDefaultAzureRegion(RESOURCE_GROUP, TEST_STORAGE_ACC);
-        AzureRegionCredentials credentials = ObjectCreatorUtils.getAzureCredentials(TEST_STORAGE_KEY);
-
-        Pair<String, MountCommand> result = NFSHelper.getNFSMountCommand(azureRegion, credentials, TEST_OPTIONS,
-                protocol, "/root", "/mnt");
-
-        Assert.assertEquals("sudo mount -t cifs -o options,username=account,password=key /root /mnt",
-                result.getKey());
-        Assert.assertEquals("sudo mount -t cifs -o options,username=%s,password=%s /root /mnt",
-                result.getValue().getCommandPattern());
-        Assert.assertTrue(result.getValue().isCredentialsRequired());
-    }
 }