--- conflicted
+++ resolved
@@ -140,10 +140,7 @@
         case SearchItemTypes.azStorage:
         case SearchItemTypes.s3Bucket:
         case SearchItemTypes.NFSBucket:
-<<<<<<< HEAD
         case SearchItemTypes.gsStorage:
-=======
->>>>>>> e858b1dc
           this.props.router.push(`/storage/${item.id}`);
           this.closeDialog();
           break;
